--- conflicted
+++ resolved
@@ -52,18 +52,11 @@
   debug2("[SphLFKDK::AdvanceParticles]");
 
   for (i=0; i<Nsph; i++) {
-<<<<<<< HEAD
     nstep = pow(2,level_step - sph[i].level);
-    for (k=0; k<ndim; k++) sph[i].r[k] = sph[i].r0[k] + 
-      sph[i].v[k]*dt + 0.5*sph[i].a[k]*dt*dt;
-    for (k=0; k<vdim; k++) sph[i].v[k] = sph[i].v0[k] + sph[i].a[k]*dt;
-    if (n%nstep == 0) sph[i].active = true;
-=======
-    for (k=0; k<ndim; k++) sph[i].r[k] += 
+    for (k=0; k<ndim; k++) sph[i].r[k] +=
       sph[i].v[k]*dt + 0.5*sph[i].a[k]*dt*dt;
     for (k=0; k<vdim; k++) sph[i].v[k] += sph[i].a[k]*dt;
-    sph[i].active = true;
->>>>>>> b164db30
+    if (n%nstep == 0) sph[i].active = true;
   }
 
   return;
@@ -87,7 +80,7 @@
     nstep = pow(2,level_step - sph[i].level);
     if (n%nstep == 0)
       for (k=0; k<ndim; k++) 
-	sph[i].v[k] += 0.5*(sph[i].a[k] - sph[i].a0[k])*dt;
+	sph[i].v[k] += 0.5*(sph[i].a[k] - sph[i].a0[k])*dt*(DOUBLE) nstep;
   }
 
   return;
@@ -105,22 +98,12 @@
   debug2("[SphLFKDK::EndTimestep]");
 
   for (i=0; i<Nsph; i++) {
-<<<<<<< HEAD
     nstep = pow(2,level_step - sph[i].level);
     if (n%nstep == 0) {
-      for (k=0; k<ndim; k++) sph[i].r0[k] = sph[i].r[k];
-      for (k=0; k<vdim; k++) sph[i].v0[k] = sph[i].v[k];
       for (k=0; k<vdim; k++) sph[i].a0[k] = sph[i].a[k];
       sph[i].active = false;
     }
-=======
-    //for (k=0; k<ndim; k++) sph[i].r0[k] = sph[i].r[k];
-    //for (k=0; k<vdim; k++) sph[i].v0[k] = sph[i].v[k];
-    for (k=0; k<vdim; k++) sph[i].a0[k] = sph[i].a[k];
-    sph[i].active = false;
->>>>>>> b164db30
   }
 
   return;
-}
-
+}