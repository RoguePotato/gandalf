--- conflicted
+++ resolved
@@ -97,17 +97,7 @@
         raise NotImplementedError
     
 
-
-<<<<<<< HEAD
 #------------------------------------------------------------------------------
-def extract_discs (snap, type='default', eccenlimit=0.9, distancelimit=1., limiteigenvalues=0.2):
-    '''This function takes a snapshot and looks for which particles are bound
-to the stars. It returns a tuple, consisting of an Ambient_gas object
-(representing the gas that is not bound to any star) and of a list
-of Disc objects, one for each star.
-'''
-=======
-    
 def extract_discs (snapno, sim, type='default', eccenlimit=0.9, distancelimit=1., limiteigenvalues=0.2):
     '''This function takes a snapshot and a simulation number ("current" is also fine) and looks for which particles are bound
     to the stars. It returns a tuple, consisting of an Ambient_gas object
@@ -116,8 +106,7 @@
     '''
     
     snap = SimBuffer.get_snapshot_extended(sim,snapno)
-    
->>>>>>> 3c0f08bd
+
     parameters = dict(
                   eccenlimit = eccenlimit,
                   distancelimit = distancelimit,
