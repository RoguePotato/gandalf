// ============================================================================
// SphSimulationIC.cpp
// ============================================================================


#include <iostream>
#include <string>
#include <cstdio>
#include <cstring>
#include <math.h>
#include "Precision.h"
#include "Exception.h"
#include "SphSimulation.h"
#include "Sph.h"
#include "Parameters.h"
#include "InlineFuncs.h"
#include "Debug.h"
using namespace std;



// ============================================================================
// SphSimulation::ShockTube
// ============================================================================
void SphSimulation::ShockTube(void)
{
  int i;
  int j;
  int k;
  int Nbox1;
  int Nbox2;
  FLOAT volume;
  FLOAT *r;
  DomainBox box1;
  DomainBox box2;
  int Nlattice1[ndimmax];
  int Nlattice2[ndimmax];
  FLOAT vfluid1[ndimmax];
  FLOAT vfluid2[ndimmax];
  FLOAT rhofluid1 = simparams.floatparams["rhofluid1"];
  FLOAT rhofluid2 = simparams.floatparams["rhofluid2"];
  FLOAT press1 = simparams.floatparams["press1"];
  FLOAT press2 = simparams.floatparams["press2"];
  FLOAT temp0 = simparams.floatparams["temp0"];
  FLOAT mu_bar = simparams.floatparams["mu_bar"];
  FLOAT gammaone = simparams.floatparams["gamma_eos"] - 1.0;
  Nlattice1[0] = simparams.intparams["Nlattice1[0]"];
  Nlattice2[0] = simparams.intparams["Nlattice2[0]"];
  vfluid1[0] = simparams.floatparams["vfluid1[0]"];
  vfluid2[0] = simparams.floatparams["vfluid2[0]"];

  debug2("[SphSimulation::ShockTube]");

  if (ndim != 1) {
    cout << "Wrong dimensionality : " << ndim << endl;
    exit(0);
  }

  // Compute size and range of fluid bounding boxes
  // --------------------------------------------------------------------------
  if (ndim == 1) {
    box1.boxmin[0] = simbox.boxmin[0];
    box1.boxmax[0] = 0.0;
    box2.boxmin[0] = 0.0;
    box2.boxmax[0] = simbox.boxmax[0];
    volume = box1.boxmax[0] - box1.boxmin[0];
    Nbox1 = Nlattice1[0];
    Nbox2 = Nlattice2[0];
  }

  // Allocate local and main particle memory
  sph->Nsph = Nbox1 + Nbox2;
  sph->AllocateMemory(sph->Nsph);
  r = new FLOAT[ndim*sph->Nsph];
  cout << "Allocating memory : " << sph->Nsph << endl;


  // Add particles for LHS of the shocktube
  // --------------------------------------------------------------------------
  if (Nbox1 > 0) {
    AddRegularLattice(Nbox1,Nlattice1,r,box1);

    for (i=0; i<Nbox1; i++) {
      for (k=0; k<ndim; k++) sph->sphdata[i].r[k] = r[ndim*i + k];
      for (k=0; k<ndim; k++) sph->sphdata[i].v[k] = 0.0;
      sph->sphdata[i].v[0] = vfluid1[0];
      sph->sphdata[i].m = rhofluid1*volume/(FLOAT) Nbox1;
      sph->sphdata[i].u = temp0/gammaone/mu_bar;
    }
  }

  // Add particles for RHS of the shocktube
  // --------------------------------------------------------------------------
  if (Nbox2 > 0) {
    AddRegularLattice(Nbox2,Nlattice2,r,box2);

    for (j=0; j<Nbox2; j++) {
      i = Nbox1 + j;
      for (k=0; k<ndim; k++) sph->sphdata[i].r[k] = r[ndim*j + k];
      for (k=0; k<ndim; k++) sph->sphdata[i].v[k] = 0.0;
      sph->sphdata[i].v[0] = vfluid2[0];
      sph->sphdata[i].m = rhofluid2*volume/(FLOAT) Nbox2;
      sph->sphdata[i].u = temp0/gammaone/mu_bar;
    }
  }

  delete[] r;

  return;
}


// ============================================================================
// SphSimulation::RandomBox
// ============================================================================
void SphSimulation::RandomBox(void)
{
  FLOAT *r;

  debug2("[SphSimulation::RandomBox]");

  sph->AllocateMemory(sph->Nsph);
  r = new FLOAT[ndim*sph->Nsph];

  // Add a cube of random particles defined by the simulation bounding box
  AddRandomBox(sph->Nsph,r,simbox);

  // Initialise all other variables
  for (int i=0; i<sph->Nsph; i++) {
    for (int k=0; k<ndim; k++) {
      sph->sphdata[i].r[k] = r[ndim*i + k];
      sph->sphdata[i].v[k] = 0.0f;
      sph->sphdata[i].a[k] = 0.0f;
    }
    sph->sphdata[i].m = 1.0f / (FLOAT) sph->Nsph;
    sph->sphdata[i].invomega = 0.5f;
    sph->sphdata[i].iorig = i;
    sph->sphdata[i].u = 1.5;
  }

  delete[] r;

  return;
}



// ============================================================================
// SphSimulation::LatticeBox
// ============================================================================
void SphSimulation::LatticeBox(void)
{
  FLOAT *r;
  int Nlattice1[ndimmax];
  Nlattice1[0] = simparams.intparams["Nlattice1[0]"];
  Nlattice1[1] = simparams.intparams["Nlattice1[1]"];
  Nlattice1[2] = simparams.intparams["Nlattice1[1]"];

  debug2("[SphSimulation::RandomBox]");

  if (ndim == 1) sph->Nsph = Nlattice1[0];
  else if (ndim == 2) sph->Nsph = Nlattice1[0]*Nlattice1[1];
  else if (ndim == 3) sph->Nsph = Nlattice1[0]*Nlattice1[1]*Nlattice1[2];
  sph->AllocateMemory(sph->Nsph);
  r = new FLOAT[ndim*sph->Nsph];

  // Add ..
  AddHexagonalLattice(sph->Nsph,Nlattice1,r,simbox);

  // Initialise all other variables
  for (int i=0; i<sph->Nsph; i++) {
    for (int k=0; k<ndim; k++) {
      sph->sphdata[i].r[k] = r[ndim*i + k];
      sph->sphdata[i].v[k] = 0.0f;
      sph->sphdata[i].a[k] = 0.0f;
    }
    sph->sphdata[i].m = 1.0f / (FLOAT) sph->Nsph;
    sph->sphdata[i].invomega = 0.5f;
    sph->sphdata[i].iorig = i;
    sph->sphdata[i].u = 1.5;
  }

  delete[] r;

  return;
}



// ============================================================================
// SphSimulation::RandomSphere
// ============================================================================
void SphSimulation::RandomSphere(void)
{
  FLOAT *r;
  FLOAT rcentre[ndimmax];
  FLOAT radius = 1.0;

  debug2("[SphSimulation::RandomBox]");

  sph->AllocateMemory(sph->Nsph);
  r = new FLOAT[ndim*sph->Nsph];

  for (int k=0; k<ndim; k++) rcentre[k] = 0.0;

  // Add a cube of random particles defined by the simulation bounding box
  AddRandomSphere(sph->Nsph,r,rcentre,radius);

  // Initialise all other variables
  for (int i=0; i<sph->Nsph; i++) {
    for (int k=0; k<ndim; k++) {
      sph->sphdata[i].r[k] = r[ndim*i + k];
      sph->sphdata[i].v[k] = 0.0f;
      sph->sphdata[i].a[k] = 0.0f;
    }
    sph->sphdata[i].m = 1.0f / (FLOAT) sph->Nsph;
    sph->sphdata[i].invomega = 1.0;
    sph->sphdata[i].zeta = 0.0;
    sph->sphdata[i].iorig = i;
  }

  delete[] r;

  return;
}



// ============================================================================
// SphSimulation::KHI
// ============================================================================
void SphSimulation::KHI(void)
{
  int i;
  int j;
  int k;
  int Nbox1;
  int Nbox2;
  FLOAT volume;
  FLOAT *r;
  DomainBox box1;
  DomainBox box2;
  int Nlattice1[ndimmax];
  int Nlattice2[ndimmax];
  FLOAT vfluid1[ndimmax];
  FLOAT vfluid2[ndimmax];
  FLOAT rhofluid1 = simparams.floatparams["rhofluid1"];
  FLOAT rhofluid2 = simparams.floatparams["rhofluid2"];
  FLOAT press1 = simparams.floatparams["press1"];
  FLOAT press2 = simparams.floatparams["press2"];
  FLOAT temp0 = simparams.floatparams["temp0"];
  FLOAT mu_bar = simparams.floatparams["mu_bar"];
  FLOAT gammaone = simparams.floatparams["gamma_eos"] - 1.0;
  FLOAT amp = simparams.floatparams["amp"];
  FLOAT lambda = simparams.floatparams["lambda"];
  Nlattice1[0] = simparams.intparams["Nlattice1[0]"];
  Nlattice1[1] = simparams.intparams["Nlattice1[1]"];
  Nlattice2[0] = simparams.intparams["Nlattice2[0]"];
  Nlattice2[1] = simparams.intparams["Nlattice2[1]"];
  vfluid1[0] = simparams.floatparams["vfluid1[0]"];
  vfluid2[0] = simparams.floatparams["vfluid2[0]"];

  debug2("[SphSimulation::ShockTube]");

  if (ndim != 2) {
    string message = "Kelvin-Helmholtz instability only in 2D";
    ExceptionHandler::getIstance().raise(message);
  }

  // Compute size and range of fluid bounding boxes
  // --------------------------------------------------------------------------
  box1.boxmin[0] = simbox.boxmin[0];
  box1.boxmax[0] = simbox.boxmax[0];
  box1.boxmin[1] = simbox.boxmin[1];
  box1.boxmax[1] = simbox.boxmin[1] + simbox.boxhalf[1];
  box2.boxmin[0] = simbox.boxmin[0];
  box2.boxmax[0] = simbox.boxmax[0];
  box2.boxmin[1] = simbox.boxmin[1] + simbox.boxhalf[1];
  box2.boxmax[1] = simbox.boxmax[1];

  volume = (box1.boxmax[0] - box1.boxmin[0])*(box1.boxmax[1] - box1.boxmin[1]);
  Nbox1 = Nlattice1[0]*Nlattice1[1];
  Nbox2 = Nlattice2[0]*Nlattice2[1];


  // Allocate local and main particle memory
  sph->Nsph = Nbox1 + Nbox2;
  sph->AllocateMemory(sph->Nsph);
  r = new FLOAT[ndim*sph->Nsph];
  cout << "Nbox1 : " << Nbox1 << "    Nbox2 : " << Nbox2 << endl;
  cout << "Allocating memory : " << sph->Nsph << endl;


  // Add particles for LHS of the shocktube
  // --------------------------------------------------------------------------
  if (Nbox1 > 0) {
    AddRegularLattice(Nbox1,Nlattice1,r,box1);

    for (i=0; i<Nbox1; i++) {
      for (k=0; k<ndim; k++) sph->sphdata[i].r[k] = r[ndim*i + k];
      for (k=0; k<ndim; k++) sph->sphdata[i].v[k] = 0.0;
      sph->sphdata[i].r[1] -= 0.25*simbox.boxsize[1];
      if (sph->sphdata[i].r[1] < simbox.boxmin[1]) 
	sph->sphdata[i].r[1] += simbox.boxsize[1];
      sph->sphdata[i].v[0] = vfluid1[0];
      sph->sphdata[i].m = rhofluid1*volume/(FLOAT) Nbox1;
      sph->sphdata[i].u = press1/rhofluid1/gammaone;
    }
  }

  // Add particles for RHS of the shocktube
  // --------------------------------------------------------------------------
  if (Nbox2 > 0) {
    AddRegularLattice(Nbox2,Nlattice2,r,box2);

    for (j=0; j<Nbox2; j++) {
      i = Nbox1 + j;
      for (k=0; k<ndim; k++) sph->sphdata[i].r[k] = r[ndim*j + k];
      for (k=0; k<ndim; k++) sph->sphdata[i].v[k] = 0.0;
      sph->sphdata[i].r[1] -= 0.25*simbox.boxsize[1];
      if (sph->sphdata[i].r[1] < simbox.boxmin[1]) 
	sph->sphdata[i].r[1] += simbox.boxsize[1];
      sph->sphdata[i].v[0] = vfluid2[0];
      sph->sphdata[i].m = rhofluid2*volume/(FLOAT) Nbox2;
      sph->sphdata[i].u = press2/rhofluid2/gammaone;
    }
  }

  // Add velocity perturbation here
  // --------------------------------------------------------------------------
  FLOAT sigmapert = 0.05/sqrt(2.0);
  for (i=0; i<sph->Nsph; i++) {
    sph->sphdata[i].v[1] = amp*sin(2.0*pi*sph->sphdata[i].r[0]/lambda)*
      (exp(-pow(sph->sphdata[i].r[1] + 0.25,2)/2.0/sigmapert/sigmapert) +  
       exp(-pow(sph->sphdata[i].r[1] - 0.25,2)/2.0/sigmapert/sigmapert));
  }

  // Set initial smoothing lengths and create initial ghost particles
  // --------------------------------------------------------------------------
  sph->Nghost = 0;
  sph->Nghostmax = sph->Nsphmax - sph->Nsph;
  sph->Ntot = sph->Nsph;
  for (int i=0; i<sph->Nsph; i++) sph->sphdata[i].active = true;
  
  sph->InitialSmoothingLengthGuess();
  sphneib->UpdateTree(sph,simparams);
  
  // Search ghost particles
  SearchGhostParticles();

  sphneib->UpdateAllSphProperties(sph);

  // Update neighbour tre
  sphneib->UpdateTree(sph,simparams);

  // Calculate all SPH properties
  sphneib->UpdateAllSphProperties(sph);
  
  for (i=0; i<sph->Nsph; i++) 
    sph->sphdata[i].u = press1/sph->sphdata[i].rho/gammaone;

  delete[] r;

  return;
}



// ============================================================================
// SphSimulation::AddRandomBox
// ============================================================================
void SphSimulation::AddRandomBox(int Npart, FLOAT *r, DomainBox box)
{
  debug2("[SphSimulation::AddRandomBox]");

  for (int i=0; i<Npart; i++) {
    for (int k=0; k<ndim; k++) {
      r[ndim*i + k] = box.boxmin[k] + (box.boxmax[k] - box.boxmin[k])*
	(FLOAT)(rand()%RAND_MAX)/(FLOAT)RAND_MAX;
    }
  }

  return;
}



// ============================================================================
// SphSimulation::AddRandomsphere
// ============================================================================
void SphSimulation::AddRandomSphere(int Npart, FLOAT *r, 
				    FLOAT *rcentre, FLOAT radius)
{
  FLOAT rad;
  FLOAT rpos[ndimmax];

  debug2("[SphSimulation::AddRandomSphere]");

  for (int i=0; i<Npart; i++) {
    do {
      for (int k=0; k<ndim; k++) 
	rpos[k] = 1.0 - 2.0*(FLOAT)(rand()%RAND_MAX)/(FLOAT)RAND_MAX;
      rad = DotProduct(rpos,rpos,ndim);
    } while (rad > radius);
    for (int k=0; k<ndim; k++) r[ndim*i + k] = rcentre[k] + rpos[k];
  }

  return;
}



// ============================================================================
// SphSimulation::AddRegularLattice
// ============================================================================
void SphSimulation::AddRegularLattice(int Npart, int Nlattice[ndimmax], 
				      FLOAT *r, DomainBox box)
{
  int i;
  int ii;
  int jj;
  int kk;

  debug2("[SphSimulation::AddRegularLattice]");
  
  // Create lattice depending on dimensionality
  // --------------------------------------------------------------------------
  if (ndim == 1) {
    for (ii=0; ii<Nlattice[0]; ii++) {
      i = ii;
      r[i] = box.boxmin[0] + ((FLOAT)ii + 0.5)*
	(box.boxmax[0] - box.boxmin[0])/(FLOAT)Nlattice[0];
    }
  }
  // --------------------------------------------------------------------------
  else if (ndim == 2) {
    for (jj=0; jj<Nlattice[1]; jj++) {
      for (ii=0; ii<Nlattice[0]; ii++) {
	i = jj*Nlattice[0] + ii;
	r[ndim*i] = box.boxmin[0] + ((FLOAT)ii + 0.5)*
	  (box.boxmax[0] - box.boxmin[0])/(FLOAT)Nlattice[0];
	r[ndim*i + 1] = box.boxmin[1] + ((FLOAT)jj + 0.5)*
	  (box.boxmax[1] - box.boxmin[1])/(FLOAT)Nlattice[1];
      }
    }
  }
  // --------------------------------------------------------------------------
  else if (ndim == 3) {
    for (kk=0; kk<Nlattice[1]; kk++) {
      for (jj=0; jj<Nlattice[1]; jj++) {
	for (ii=0; ii<Nlattice[0]; ii++) {
	  i = kk*Nlattice[0]*Nlattice[1] + jj*Nlattice[0] + ii;
	  r[ndim*i] = box.boxmin[0] + ((FLOAT)ii + 0.5)*
	    (box.boxmax[0] - box.boxmin[0])/(FLOAT)Nlattice[0];
	  r[ndim*i + 1] = box.boxmin[1] + ((FLOAT)jj + 0.5)*
	    (box.boxmax[1] - box.boxmin[1])/(FLOAT)Nlattice[1];
	  r[ndim*i + 2] = box.boxmin[2] + ((FLOAT)kk + 0.5)*
	    (box.boxmax[2] - box.boxmin[2])/(FLOAT)Nlattice[2];
	}
      }
    }
  }

  return;
}



// ============================================================================
// SphSimulation::AddHexagonalLattice
// Create simple hexagonal-packed lattice using A-B-A-B pattern in z-direction
// N.B. the box is scaled to fit to the x-boxsize
// ============================================================================
void SphSimulation::AddHexagonalLattice(int Npart, int Nlattice[ndimmax], 
					FLOAT *r, DomainBox box)
{
  int i;
  int ii;
  int jj;
  int kk;
  FLOAT rad;

  debug2("[SphSimulation::AddHexagonalLattice]");
  
  // Calculate 'radius' of points for simpler calculation
  rad = 0.5*(box.boxmax[0] - box.boxmin[1])/(FLOAT) Nlattice[0];

  // Create lattice depending on dimensionality
  // ==========================================================================
  if (ndim == 1) {
    for (ii=0; ii<Nlattice[0]; ii++) {
      i = ii;
      r[i] = box.boxmin[0] + rad + 2.0*(FLOAT)ii*rad;
    }
  }

  // ==========================================================================
  else if (ndim == 2) {
    for (jj=0; jj<Nlattice[1]; jj++) {
      for (ii=0; ii<Nlattice[0]; ii++) {
	i = jj*Nlattice[0] + ii;
	r[ndim*i] = box.boxmin[0] + 0.5*rad + 
	  (2.0*(FLOAT)ii + (FLOAT)(jj%2))*rad;
	r[ndim*i + 1] = box.boxmin[1] + 0.5*sqrt(3.0)*rad + 
	  (FLOAT)jj*sqrt(3.0)*rad;
      }
    }
  }

  // ==========================================================================
  else if (ndim == 3) {
    for (kk=0; kk<Nlattice[2]; kk++) {
      for (jj=0; jj<Nlattice[1]; jj++) {
	for (ii=0; ii<Nlattice[0]; ii++) {
	  i = kk*Nlattice[0]*Nlattice[1] + jj*Nlattice[0] + ii;
	  r[ndim*i] = box.boxmin[0] + 0.5*rad + 
	    (2.0*(FLOAT)ii + (FLOAT)(jj%2) + (FLOAT)((kk+1)%2))*rad;
	  r[ndim*i + 1] = box.boxmin[1] + 0.5*sqrt(3.0)*rad + 
	    (FLOAT)jj*sqrt(3.0)*rad + (FLOAT)(kk%2)/sqrt(3.0);
	  r[ndim*i + 2] = box.boxmin[1] + sqrt(6.0)*rad/3.0 + 
	    (FLOAT)kk*2.0*sqrt(6.0)*rad/3.0;
	}
      }
    }
  }

  return;
}




// ============================================================================
// SphSimulation::CutSphere
// Cut-out a sphere containing exactly'Nsphere' particles (if selected)
// ============================================================================
int SphSimulation::CutSphere(int Nsphere, int Npart,
			     FLOAT radsphere, FLOAT *r, 
			     DomainBox box, bool exact)
{
  int i;
  int k;
  int niterations = 0;
  int Ninterior = 0;
  int Niteration = 0;
  int Nitmax = 100;
  FLOAT dr[ndimmax];
  FLOAT drsqd;
  FLOAT r_low = 0.0;
  FLOAT r_high;
  FLOAT radius;
  FLOAT rcentre[ndimmax];

  debug2("[SphSimulation::CutSphere]");

  // Find centre and shortest edge-length of bounding box
  r_high = big_number;
  for (k=0; k<ndim; k++) {
    rcentre[k] = 0.5*(box.boxmin[k] + box.boxmax[k]);
<<<<<<< HEAD
    //r_high = min(r_high,0.5*(box.boxmax[k] - box.boxmin[k]));
=======
    r_high = min(r_high,(FLOAT)0.5*(box.boxmax[k] - box.boxmin[k]));
>>>>>>> 81def0ec
  }

  // Bisection iteration to determine the radius containing the desired 
  // number of particles
  // --------------------------------------------------------------------------
  do {
    radius = 0.5*(r_low + r_high);
    Ninterior = 0;

    for (i=0; i<Npart; i++) {
      for (k=0; k<ndim; k++) dr[k] = r[ndim*i + k] - rcentre[k];
      drsqd = DotProduct(dr,dr,ndim);
      if (drsqd <= radius*radius) Ninterior++;
    }
    if (Ninterior > Nsphere) r_high = radius;
    if (Ninterior < Nsphere) r_low = radius;
    if (Niteration++ > Nitmax);
  } while (Ninterior != Nsphere);


  // Now radius containing require number has been identified, record only 
  // particle inside sphere
  // --------------------------------------------------------------------------
  Ninterior = 0;
  for (i=0; i<Npart; i++) {
    for (k=0; k<ndim; k++) dr[k] = r[ndim*i + k] - rcentre[k];
    drsqd = DotProduct(dr,dr,ndim);
    if (drsqd <= radius*radius) {
      for (k=0; k<ndim; k++) r[ndim*Ninterior + k] = r[ndim*i + k];
      Ninterior++;
    }
  }

  return Ninterior;
}<|MERGE_RESOLUTION|>--- conflicted
+++ resolved
@@ -554,14 +554,10 @@
   debug2("[SphSimulation::CutSphere]");
 
   // Find centre and shortest edge-length of bounding box
-  r_high = big_number;
+  r_high = (FLOAT) big_number;
   for (k=0; k<ndim; k++) {
     rcentre[k] = 0.5*(box.boxmin[k] + box.boxmax[k]);
-<<<<<<< HEAD
-    //r_high = min(r_high,0.5*(box.boxmax[k] - box.boxmin[k]));
-=======
     r_high = min(r_high,(FLOAT)0.5*(box.boxmax[k] - box.boxmin[k]));
->>>>>>> 81def0ec
   }
 
   // Bisection iteration to determine the radius containing the desired 
