//=================================================================================================
//  IC.cpp
//  Implementation of the initial conditions generation
//
//  This file is part of GANDALF :
//  Graphical Astrophysics code for N-body Dynamics And Lagrangian Fluids
//  https://github.com/gandalfcode/gandalf
//  Contact : gandalfcode@gmail.com
//
//  Copyright (C) 2013  D. A. Hubber, G. Rosotti
//
//  GANDALF is free software: you can redistribute it and/or modify
//  it under the terms of the GNU General Public License as published by
//  the Free Software Foundation, either version 2 of the License, or
//  (at your option) any later version.
//
//  GANDALF is distributed in the hope that it will be useful, but
//  WITHOUT ANY WARRANTY; without even the implied warranty of
//  MERCHANTABILITY or FITNESS FOR A PARTICULAR PURPOSE.  See the GNU
//  General Public License (http://www.gnu.org/licenses) for more details.
//=================================================================================================


#include <fstream>
#include <sstream>
#include "Precision.h"
#include "Debug.h"
#include "IC.h"
using namespace std;


//=================================================================================================
//  Ic::CheckInitialConditions
/// Performs some simple sanity checks on all initial conditions
//=================================================================================================
template <int ndim>
void Ic<ndim>::CheckInitialConditions(void)
{
  bool okflag;                               // Flag problem with current particle
  bool valid_ic = true;                      // Valid initial conditions flag
  int i,k;                                   // Particle and dimension counter
  DomainBox<ndim>& simbox = sim->simbox;


  // Loop through all particles performing various checks
  //-----------------------------------------------------------------------------------------------
  for (i=0; i<hydro->Nhydro; i++) {
    Particle<ndim>& part = hydro->GetParticlePointer(i);
    okflag = true;

    // Check that main particle properties are valid floating point numbers
    if (part.m <= (FLOAT) 0.0 || isnan(part.m) || isinf(part.m)) okflag = false;
    if (part.u < (FLOAT) 0.0 || isnan(part.u) || isinf(part.u)) okflag = false;
    for (k=0; k<ndim; k++) {
      if (isnan(part.r[k]) || isinf(part.r[k])) okflag = false;
      if (isnan(part.v[k]) || isinf(part.v[k])) okflag = false;
    }

    // Check that all particles reside inside any defined boundaries
    for (k=0; k<ndim; k++) {
      if (part.r[k] < simbox.boxmin[k]) {
        if (simbox.boundary_lhs[k] == periodicBoundary) okflag = false;
      }
      if (part.r[k] > simbox.boxmax[k]) {
        if (simbox.boundary_rhs[k] == periodicBoundary) okflag = false;
      }
    }

    // If flag indicates a problem, print error and quit
    if (!okflag) {
      cout << "Particle " << i << " not inside periodic box" << endl;
      for (k=0; k<ndim; k++)
        cout << "r[" << k << "] : " << part.r[k] << "    "
             << simbox.boxmin[k] << "    " << simbox.boxmax[k] << endl;
    }

    valid_ic = okflag;

  }
  //-----------------------------------------------------------------------------------------------

  if (!valid_ic) {
    string message = "Invalid initial conditions for SPH particles";
    ExceptionHandler::getIstance().raise(message);
  }

  return;
}



//=================================================================================================
//  Ic::BinaryAccretion
/// Create initial conditions for binary accretion simulation.
//=================================================================================================
template <int ndim>
void Ic<ndim>::BinaryAccretion(void)
{
  // Only compile for 2 or 3 dimensions
  //-----------------------------------------------------------------------------------------------
  if (ndim == 2 || ndim == 3) {

    int i;                               // Particle counter
    int j;                               // Aux. particle counter
    int k;                               // Dimension counter
    int Nbox1 = 0;                       // No. of particles in fluid 1
    int Nbox2 = 0;                       // No. of particles in fluid 2
    int Nlattice1[3];                    // Lattice dimensions for fluid 1
    int Nlattice2[3];                    // Lattice dimensions for fluid 2
    int Nneib;                           // Average no. of SPH neighbours
    FLOAT hfluid1 = (FLOAT) 0.0;         // Smoothing length of fluid 1
    FLOAT hsink;                         // Smoothing length of sink
    FLOAT rbinary[ndim];                 // Initial position of binary COM
    FLOAT vbinary[ndim];                 // Initial velocity of binary COM
    FLOAT rsonic;                        // Sonic radius
    FLOAT rsink;                         // Sink radius
    FLOAT volume1;                       // Volume of box1
    FLOAT volume2;                       // Volume of box2
    FLOAT *r1;                           // Positions for particles in fluid 1
    FLOAT *r2;                           // Positions for particles in fluid 2
    DomainBox<ndim> box1;                // Bounding box for fluid 1
    DomainBox<ndim> box2;                // Bounding box for fluid 2
    Nbody<ndim>* nbody = sim->nbody;     // Pointer to Nbody object
    Sinks<ndim>& sinks = sim->sinks;     // Point to Sinks object

    // Create local copies of initial conditions parameters
    int Nstar        = simparams->intparams["Nstar"];
    FLOAT abin       = simparams->floatparams["abin"];
    FLOAT ebin       = simparams->floatparams["ebin"];
    FLOAT phirot     = simparams->floatparams["phirot"];
    FLOAT thetarot   = simparams->floatparams["thetarot"];
    FLOAT psirot     = simparams->floatparams["psirot"];
    FLOAT vmachbin   = simparams->floatparams["vmachbin"];
    FLOAT m1         = simparams->floatparams["m1"];
    FLOAT m2         = simparams->floatparams["m2"];
    FLOAT gammaone   = simparams->floatparams["gamma_eos"] - (FLOAT) 1.0;
    FLOAT rhofluid1  = simparams->floatparams["rhofluid1"];
    FLOAT rhofluid2  = simparams->floatparams["rhofluid2"];
    FLOAT press1     = simparams->floatparams["press1"];
    string part_dist = simparams->stringparams["particle_distribution"];
    Nlattice1[0]     = simparams->intparams["Nlattice1[0]"];
    Nlattice1[1]     = simparams->intparams["Nlattice1[1]"];
    Nlattice1[2]     = simparams->intparams["Nlattice1[2]"];
    Nlattice2[0]     = simparams->intparams["Nlattice2[0]"];
    Nlattice2[1]     = simparams->intparams["Nlattice2[1]"];
    Nlattice2[2]     = simparams->intparams["Nlattice2[2]"];

    debug2("[Ic::BinaryAccretion]");

    // Convert parameters to dimensionless units
    rhofluid1 /= simunits.rho.inscale;
    rhofluid2 /= simunits.rho.inscale;
    press1    /= simunits.press.inscale;

    // Compute number of particles in each fluid box
    if (ndim == 2) {
      Nbox1 = Nlattice1[0]*Nlattice1[1];
      Nbox2 = Nlattice2[0]*Nlattice2[1];
    }
    else if (ndim == 3) {
      Nbox1 = Nlattice1[0]*Nlattice1[1]*Nlattice1[2];
      Nbox2 = Nlattice2[0]*Nlattice2[1]*Nlattice2[2];
    }


    // Set box limits for both fluids, depending on the selected number
    if (Nbox1 > 0 && Nbox2 == 0) {
      box1 = simbox;
    }
    else if (Nbox1 > 0 && Nbox2 > 0) {
      box1 = simbox;
      box2 = simbox;
      box1.boxmin[0] = simbox.boxmin[0];
      box1.boxmax[0] = simbox.boxmin[0] + simbox.boxhalf[0];
      box2.boxmin[0] = simbox.boxmin[0] + simbox.boxhalf[0];
      box2.boxmax[0] = simbox.boxmax[0];
    }
    else {
      string message = "Invalid number of particles chosen";
      ExceptionHandler::getIstance().raise(message);
    }


    // Compute size and range of fluid bounding boxes
    //---------------------------------------------------------------------------------------------
    if (ndim == 2) {
      volume1 = (box1.boxmax[0] - box1.boxmin[0])*(box1.boxmax[1] - box1.boxmin[1]);
      volume2 = (box2.boxmax[0] - box2.boxmin[0])*(box2.boxmax[1] - box2.boxmin[1]);
      Nneib   = (int) (pi*pow(hydro->kernp->kernrange*hydro->h_fac,2));
      hfluid1 = sqrtf((volume1*(FLOAT) Nneib)/((FLOAT) 4.0*(FLOAT) Nbox1));
    }
    else if (ndim == 3) {
      volume1 = (box1.boxmax[0] - box1.boxmin[0])*
        (box1.boxmax[1] - box1.boxmin[1])*(box1.boxmax[2] - box1.boxmin[2]);
      volume2 = (box2.boxmax[0] - box2.boxmin[0])*
        (box2.boxmax[1] - box2.boxmin[1])*(box2.boxmax[2] - box2.boxmin[2]);
      Nneib = (int) (pi*pow(hydro->kernp->kernrange*hydro->h_fac,2));
      hfluid1 = powf(((FLOAT) 3.0*volume1*(FLOAT) Nneib)/((FLOAT) 32.0*pi*(FLOAT) Nbox1),onethird);
    }


    // Allocate main particle memory
    hydro->Nhydro = Nbox1 + Nbox2;
    sim->nbody->Nstar = Nstar;
    sim->AllocateParticleMemory();


    // Add a cube of random particles defined by the simulation bounding box and
    // depending on the chosen particle distribution
    //---------------------------------------------------------------------------------------------
    if (Nbox1 > 0) {
      r1 = new FLOAT[ndim*Nbox1];
      if (part_dist == "random") {
        AddRandomBox(Nbox1,r1,box1);
      }
      else if (part_dist == "cubic_lattice") {
        AddCubicLattice(Nbox1,Nlattice1,r1,box1,true);
      }
      else if (part_dist == "hexagonal_lattice") {
        AddHexagonalLattice(Nbox1,Nlattice1,r1,box1,true);
      }
      else {
        string message = "Invalid particle distribution option";
        ExceptionHandler::getIstance().raise(message);
      }

      // Record positions in main memory
      for (i=0; i<Nbox1; i++) {
        Particle<ndim>& part = hydro->GetParticlePointer(i);
        for (k=0; k<ndim; k++) part.r[k] = r1[ndim*i + k];
        part.r[0] += (FLOAT) 0.25*simbox.boxsize[0];
        if (part.r[0] > simbox.boxmax[0]) part.r[0] -= simbox.boxsize[0];
        for (k=0; k<ndim; k++) part.v[k] = (FLOAT) 0.0;
        part.m = rhofluid1*volume1/(FLOAT) Nbox1;
        part.h = hydro->h_fac*pow(part.m/rhofluid1,invndim);
        part.u = press1/rhofluid1/gammaone;
      }
      delete[] r1;
    }


    // Add a cube of random particles defined by the simulation bounding box and
    // depending on the chosen particle distribution
    //---------------------------------------------------------------------------------------------
    if (Nbox2 > 0) {
      r2 = new FLOAT[ndim*Nbox2];
      if (part_dist == "random") {
        AddRandomBox(Nbox2,r2,box2);
      }
      else if (part_dist == "cubic_lattice") {
        AddCubicLattice(Nbox2,Nlattice2,r2,box2,true);
      }
      else if (part_dist == "hexagonal_lattice") {
        AddHexagonalLattice(Nbox2,Nlattice2,r2,box2,true);
      }
      else {
        string message = "Invalid particle distribution option";
        ExceptionHandler::getIstance().raise(message);
      }

      // Record positions in main memory
      for (j=0; j<Nbox2; j++) {
        i = Nbox1 + j;
        Particle<ndim>& part = hydro->GetParticlePointer(i);
        for (k=0; k<ndim; k++) part.r[k] = r2[ndim*j + k];
        part.r[0] += (FLOAT) 0.25*simbox.boxsize[0];
        if (part.r[0] > simbox.boxmax[0]) part.r[0] -= simbox.boxsize[0];
        for (k=0; k<ndim; k++) part.v[k] = (FLOAT) 0.0;
        part.h = hydro->h_fac*pow(part.m/rhofluid2,invndim);
        part.m = rhofluid2*volume2/(FLOAT) Nbox1;
        part.u = press1/rhofluid2/gammaone;
      }
      delete[] r2;
    }

    sim->initial_h_provided = true;

    rsonic = (FLOAT) 0.5*(m1 + m2)/(press1/rhofluid1);
    //hsink = hydro->kernp->invkernrange*rsonic;
    //hsink = min(hsink,hfluid1);
    hsink = hfluid1/pow((FLOAT) 4.4817,invndim);
    rsink = hydro->kernp->kernrange*hsink/pow((FLOAT) 4.4817,invndim);
    FLOAT mmax = (FLOAT) 2.0*rhofluid1*pow(hydro->kernp->kernrange*hfluid1,ndim)/(FLOAT) 3.0;

    cout << "Sound speed : " << sqrt(press1/rhofluid1) << endl;
    cout << "rsonic      : " << rsonic << endl;
    cout << "rbondi      : " << (FLOAT) 4.0*rsonic << endl;
    cout << "rsink       : " << rsink << endl;
    cout << "mmax        : " << mmax << endl;
    cout << "hfluid      : " << hfluid1 << endl;
    cout << "vbin        : " << vmachbin*sqrt(press1/rhofluid1) << endl;
    cout << "Bondi accretion, dmdt : "
         << (FLOAT) 4.0*pi*rhofluid1*(m1 + m2)*(m1 + m2)/pow(press1/rhofluid1,(FLOAT) 1.5) << endl;
    cout << "No. of particles      : " << Nbox1 << "   " << Nbox2 << "   " << hydro->Nhydro << endl;

    // Set hmin_sink here, since no other sinks will be formed
    hydro->hmin_sink = hsink;


    // Add star particles to simulation
    //---------------------------------------------------------------------------------------------
    if (Nstar == 1) {
      for (k=0; k<ndim; k++) nbody->stardata[0].r[k] = (FLOAT) 0.0;
      for (k=0; k<ndim; k++) nbody->stardata[0].v[k] = (FLOAT) 0.0;
      if (vmachbin < small_number) {
        nbody->stardata[0].r[0] = simbox.boxmin[0] + (FLOAT) 0.5*simbox.boxsize[0];
      }
      else {
        nbody->stardata[0].r[0] = simbox.boxmin[0] + (FLOAT) 0.0625*simbox.boxsize[0];
      }
      nbody->stardata[0].v[0] = vmachbin*hydro->eos->SoundSpeed(hydro->GetParticlePointer(0));
      nbody->stardata[0].m = m1 + m2;
      nbody->stardata[0].h = hsink;
      nbody->stardata[0].radius = rsink;
      sinks.sink[0].star = &(nbody->stardata[0]);
      sinks.sink[0].radius = rsink;
      sinks.sink[0].mmax = mmax;
      sinks.Nsink = Nstar;
    }
    else if (Nstar == 2) {
      for (k=0; k<ndim; k++) rbinary[k] = (FLOAT) 0.0;
      for (k=0; k<ndim; k++) vbinary[k] = (FLOAT) 0.0;
      if (vmachbin < small_number) {
        rbinary[0] = simbox.boxmin[0] + (FLOAT) 0.5*simbox.boxsize[0];
      }
      else {
        rbinary[0] = simbox.boxmin[0] + (FLOAT) 0.0625*simbox.boxsize[0];
      }
      vbinary[0] = vmachbin*hydro->eos->SoundSpeed(hydro->GetParticlePointer(0));
      AddBinaryStar(abin,ebin,m1,m2,hsink,hsink,phirot,thetarot,psirot,0.0,
                    rbinary,vbinary,nbody->stardata[0],nbody->stardata[1]);
      sinks.sink[0].star = &(nbody->stardata[0]);
      sinks.sink[1].star = &(nbody->stardata[1]);
      sinks.sink[0].radius = rsink;
      sinks.sink[1].radius = rsink;
      sinks.sink[0].mmax = mmax;
      sinks.sink[1].mmax = mmax;
      sinks.Nsink = Nstar;
    }
    else {
      string message = "Invalid number of star particles";
      ExceptionHandler::getIstance().raise(message);
    }

  }

  return;
}



//=================================================================================================
//  Ic::ShockTube
/// Generate 1D shock-tube test problem.
//=================================================================================================
template <int ndim>
void Ic<ndim>::ShockTube(void)
{
  // Only compile for 1 dimension
  //-----------------------------------------------------------------------------------------------
  if (ndim == 1) {

    int i;                               // Particle counter
    int j;                               // Aux. particle counter
    int k;                               // Dimension counter
    int Nbox1;                           // No. of particles in LHS box
    int Nbox2;                           // No. of particles in RHS box
    int Nlattice1[ndim];                 // Particles per dimension for LHS lattice
    int Nlattice2[ndim];                 // Particles per dimension for RHS lattice
    //FLOAT dr[ndim];                      // Relative position vector
    //FLOAT drmag;                         // Distance
    //FLOAT drsqd;                         // Distance squared
    FLOAT volume;                        // Volume of box
    FLOAT vfluid1[ndim];                 // Velocity vector of LHS fluid
    FLOAT vfluid2[ndim];                 // Velocity vector of RHS fluid
    //FLOAT wnorm;                         // Kernel normalisation
    FLOAT *r;                            // Position vectors
    //FLOAT *uaux;                         // Temp. array for internal energy
    //FLOAT *vaux;                         // Temp. array for x-velocities
    DomainBox<ndim> box1;                // LHS box
    DomainBox<ndim> box2;                // RHS box

    Parameters* simparams = sim->simparams;
    DomainBox<ndim>& simbox = sim->simbox;

    // Set local copies of various input parameters for setting-up test
    FLOAT rhofluid1 = simparams->floatparams["rhofluid1"];
    FLOAT rhofluid2 = simparams->floatparams["rhofluid2"];
    FLOAT press1    = simparams->floatparams["press1"];
    FLOAT press2    = simparams->floatparams["press2"];
    FLOAT temp0     = simparams->floatparams["temp0"];
    FLOAT mu_bar    = simparams->floatparams["mu_bar"];
    FLOAT gammaone  = simparams->floatparams["gamma_eos"] - (FLOAT) 1.0;
    Nlattice1[0]    = simparams->intparams["Nlattice1[0]"];
    Nlattice2[0]    = simparams->intparams["Nlattice2[0]"];
    vfluid1[0]      = simparams->floatparams["vfluid1[0]"];
    vfluid2[0]      = simparams->floatparams["vfluid2[0]"];

    debug2("[Ic::ShockTube]");

    // Compute size and range of fluid bounding boxes
    box1.boxmin[0] = simbox.boxmin[0];
    box1.boxmax[0] = (FLOAT) 0.0;
    box2.boxmin[0] = (FLOAT) 0.0;
    box2.boxmax[0] = simbox.boxmax[0];
    volume = box1.boxmax[0] - box1.boxmin[0];
    Nbox1 = Nlattice1[0];
    Nbox2 = Nlattice2[0];
    hydro->Nhydro = Nbox1 + Nbox2;

    // Allocate local and main particle memory
    sim->AllocateParticleMemory();
    r = new FLOAT[ndim*hydro->Nhydro];


    // Add particles for LHS of the shocktube
    //---------------------------------------------------------------------------------------------
    if (Nbox1 > 0) {
      AddCubicLattice(Nbox1,Nlattice1,r,box1,false);

      for (i=0; i<Nbox1; i++) {
        Particle<ndim>& part = hydro->GetParticlePointer(i);
        for (k=0; k<ndim; k++) part.r[k] = r[ndim*i + k];
        for (k=0; k<ndim; k++) part.v[k] = (FLOAT) 0.0;
        part.v[0] = vfluid1[0];
        part.m = rhofluid1*volume/(FLOAT) Nbox1;
        part.h = hydro->h_fac*pow(part.m/rhofluid1,invndim);
        if (hydro->gas_eos == "isothermal") part.u = temp0/gammaone/mu_bar;
        else part.u = press1/rhofluid1/gammaone;
      }
    }

    // Add particles for RHS of the shocktube
    //---------------------------------------------------------------------------------------------
    if (Nbox2 > 0) {
      AddCubicLattice(Nbox2,Nlattice2,r,box2,false);

      for (j=0; j<Nbox2; j++) {
        i = Nbox1 + j;
        Particle<ndim>& part = hydro->GetParticlePointer(i);
        for (k=0; k<ndim; k++) part.r[k] = r[ndim*j + k];
        for (k=0; k<ndim; k++) part.v[k] = (FLOAT) 0.0;
        part.v[0] = vfluid2[0];
        part.m = rhofluid2*volume/(FLOAT) Nbox2;
        part.h = hydro->h_fac*pow(part.m/rhofluid2,invndim);
        if (hydro->gas_eos == "isothermal") part.u = temp0/gammaone/mu_bar;
        else part.u = press2/rhofluid2/gammaone;
      }
    }

    sim->initial_h_provided = true;
    //bool smooth_ic = true;

    // Smooth the initial conditions
    //---------------------------------------------------------------------------------------------
    /*if (smooth_ic) {

      // Set initial smoothing lengths and create initial ghost particles
      //-------------------------------------------------------------------------------------------
      hydro->Nghost = 0;
      hydro->Nghostmax = hydro->Nhydromax - hydro->Nhydro;
      hydro->Ntot = hydro->Nhydro;
      for (i=0; i<hydro->Nhydro; i++) hydro->GetParticlePointer(i).active = true;

      //hydro->InitialSmoothingLengthGuess();
      sphneib->BuildTree(rebuild_tree,n,ntreebuildstep,ntreestockstep,
                         hydro->Ntot,hydro->Nhydromax,partdata,sph,timestep);

      // Search ghost particles
      sphneib->SearchBoundaryGhostParticles((FLOAT) 0.0,simbox,sph);

      // Update neighbour tree
      //hydro->InitialSmoothingLengthGuess();
      sphneib->BuildGhostTree(rebuild_tree,n,ntreebuildstep,ntreestockstep,
                              hydro->Ntot,hydro->Nhydromax,partdata,sph,timestep);

      // Calculate all SPH properties
      sphneib->UpdateAllSphProperties(hydro->Nhydro,hydro->Ntot,partdata,sph,nbody);

      LocalGhosts->CopyHydroDataToGhosts(simbox,sph);
      sphneib->BuildTree(rebuild_tree,n,ntreebuildstep,ntreestockstep,
                         hydro->Ntot,hydro->Nhydromax,partdata,sph,timestep);
      sphneib->BuildGhostTree(rebuild_tree,n,ntreebuildstep,ntreestockstep,
                              hydro->Ntot,hydro->Nhydromax,partdata,sph,timestep);

      // Calculate all SPH properties
      sphneib->UpdateAllSphProperties(hydro->Nhydro,hydro->Ntot,partdata,sph,nbody);


      uaux = new FLOAT[hydro->Nhydro];
      vaux = new FLOAT[hydro->Nhydro*ndim];

      // Now compute smoothed quantities
#pragma omp parallel for default(none) shared(uaux,vaux) private(dr,drmag,drsqd,i,j,k,wnorm)
      for (i=0; i<hydro->Nhydro; i++) {
        Particle<ndim>& part = hydro->GetParticlePointer(i);
        uaux[i] = (FLOAT) 0.0;
        for (k=0; k<ndim; k++) vaux[ndim*i + k] = (FLOAT) 0.0;
        wnorm = (FLOAT) 0.0;
        for (j=0; j<hydro->Ntot; j++) {
          Particle<ndim>& partj = hydro->GetParticlePointer(j);
          for (k=0; k<ndim; k++) dr[k] = partj.r[k] - part.r[k];
          drsqd = DotProduct(dr,dr,ndim);
          if (drsqd > pow(hydro->kernp->kernrange*part.h,2)) continue;
          drmag = sqrt(drsqd);
          uaux[i] += partj.m*partj.u*hydro->kernp->w0(drmag*part.invh)*pow(part.invh,ndim)*part.invrho;
          for (k=0; k<ndim; k++) vaux[ndim*i + k] +=
            partj.m*partj.v[k]*hydro->kernp->w0(drmag*part.invh)*pow(part.invh,ndim)*part.invrho;
          wnorm += partj.m*hydro->kernp->w0(drmag*part.invh)*pow(part.invh,ndim)*part.invrho;
        }
        uaux[i] /= wnorm;
        for (k=0; k<ndim; k++) vaux[ndim*i + k] /= wnorm;
      }

      for (i=0; i<hydro->Nhydro; i++) {
        Particle<ndim>& part = hydro->GetParticlePointer(i);
        part.u = uaux[i];
        for (k=0; k<ndim; k++) part.v[k] = vaux[ndim*i + k];
      }

      delete[] vaux;
      delete[] uaux;

    }*/

    delete[] r;

  }
  //-----------------------------------------------------------------------------------------------
  else {
    std::ostringstream message;
    message << "Invalid dimensionality chosen for Shocktube ICs : ndim = " << ndim;
    ExceptionHandler::getIstance().raise(message.str());
  }
  //-----------------------------------------------------------------------------------------------


  return;
}



//=================================================================================================
//  Ic::UniformBox
/// Populate the simulation bounding box with random particles.
//=================================================================================================
template <int ndim>
void Ic<ndim>::UniformBox(void)
{
  int i,k;                          // Particle and dimension counters
  int Nbox;                         // No. of particles in box
  int Nlattice[3];                  // Particles per dimension for LHS lattice
  FLOAT volume;                     // Volume of box
  FLOAT *r = 0;                     // Position vectors of all particles

  DomainBox<ndim>& simbox = sim->simbox;

  // Local copy of important parameters
  string particle_dist = simparams->stringparams["particle_distribution"];
  int Npart = simparams->intparams["Nhydro"];
  //FLOAT rhobox = simparams->intparams["rhofluid1"];
  Nlattice[0] = simparams->intparams["Nlattice1[0]"];
  Nlattice[1] = simparams->intparams["Nlattice1[1]"];
  Nlattice[2] = simparams->intparams["Nlattice1[2]"];

  debug2("[Ic::UniformBox]");

  // Compute volume and number of particles inside box
  if (ndim == 1) {
    volume = simbox.boxmax[0] - simbox.boxmin[0];
    Nbox = Nlattice[0];
  }
  else if (ndim == 2) {
    volume = (simbox.boxmax[0] - simbox.boxmin[0])*(simbox.boxmax[1] - simbox.boxmin[1]);
    Nbox = Nlattice[0]*Nlattice[1];
  }
  else if (ndim == 3) {
    volume = (simbox.boxmax[0] - simbox.boxmin[0])*
      (simbox.boxmax[1] - simbox.boxmin[1])*(simbox.boxmax[2] - simbox.boxmin[2]);
    Nbox = Nlattice[0]*Nlattice[1]*Nlattice[2];
  }

  // Add a cube of random particles defined by the simulation bounding box and
  // depending on the chosen particle distribution
  if (particle_dist == "random") {
    r = new FLOAT[ndim*Npart];
    AddRandomBox(Npart,r,simbox);
  }
  else if (particle_dist == "cubic_lattice") {
    Npart = Nbox;
    r = new FLOAT[ndim*Npart];
    AddCubicLattice(Npart,Nlattice,r,simbox,true);
  }
  else if (particle_dist == "hexagonal_lattice") {
    Npart = Nbox;
    r = new FLOAT[ndim*Npart];
    AddHexagonalLattice(Npart,Nlattice,r,simbox,true);
  }
  else {
    string message = "Invalid particle distribution option";
    ExceptionHandler::getIstance().raise(message);
  }

  // Allocate global and local memory for all particles
  hydro->Nhydro = Npart;
  sim->AllocateParticleMemory();

  // Copy positions to main array and initialise all other variables
  for (i=0; i<hydro->Nhydro; i++) {
    Particle<ndim>& part = hydro->GetParticlePointer(i);
    for (k=0; k<ndim; k++) {
      part.r[k] = r[ndim*i + k];
      part.v[k] = (FLOAT) 0.0;
      part.a[k] = (FLOAT) 0.0;
    }
    part.m = volume/ (FLOAT) hydro->Nhydro;
    part.h = hydro->h_fac*pow(volume / (FLOAT) hydro->Nhydro,invndim);
    part.u = (FLOAT) 1.5;
    part.iorig = i;
  }

  sim->initial_h_provided = true;

  delete[] r;

  return;
}



//=================================================================================================
//  Ic::UniformSphere
/// Create a uniform-density sphere of particles of given origin and radius.
//=================================================================================================
template <int ndim>
void Ic<ndim>::UniformSphere(void)
{
  int i,k;                             // Particle and dimension counters
  int Nsphere;                       // Actual number of particles in sphere
  FLOAT rcentre[ndim];                 // Position of sphere centre
  FLOAT rhofluid;                      // Density of fluid
  FLOAT volume;                        // Volume of sphere
  FLOAT *r;                            // Particle position vectors

  // Local copies of important parameters
  int Npart      = simparams->intparams["Nhydro"];
  FLOAT mcloud   = simparams->floatparams["mcloud"];
  FLOAT radius   = simparams->floatparams["radius"];
  FLOAT press    = simparams->floatparams["press1"];
  FLOAT gammaone = simparams->floatparams["gamma_eos"] - 1.0;
  string particle_dist = simparams->stringparams["particle_distribution"];

  debug2("[Ic::UniformSphere]");

  mcloud /= simunits.m.outscale;
  radius /= simunits.r.outscale;
  press  /= simunits.press.outscale;


  r = new FLOAT[ndim*Npart];
  for (i=0; i<ndim*Npart; i++) r[i] = (FLOAT) 0.0;

  // Add a sphere of random particles with origin 'rcentre' and radius 'radius'
  for (k=0; k<ndim; k++) rcentre[k] = (FLOAT) 0.0;

  // Create the sphere depending on the choice of initial particle distribution
  if (particle_dist == "random") {
    AddRandomSphere(Npart, r, rcentre, radius);
  }
  else if (particle_dist == "cubic_lattice" || particle_dist == "hexagonal_lattice") {
    Nsphere = AddLatticeSphere(Npart, r, rcentre, radius, particle_dist);
    if (Nsphere != Npart) {
      cout << "Warning! Unable to converge to required "
           << "no. of ptcls due to lattice symmetry" << endl;
    }
    Npart = Nsphere;
  }
  else {
    string message = "Invalid particle distribution option";
    ExceptionHandler::getIstance().raise(message);
  }

  hydro->Nhydro = Npart;
  sim->AllocateParticleMemory();

  if (ndim == 1) volume = (FLOAT) 2.0*radius;
  else if (ndim == 2) volume = pi*radius*radius;
  else if (ndim == 3) volume = (FLOAT) 4.0*onethird*pi*pow(radius,3);
  //if (mcloud > small_number && radius > small_number)
  //  rhofluid = mcloud / volume;
  rhofluid = mcloud / volume;


  // Record particle positions and initialise all other variables
#pragma omp parallel for default(none)\
  shared(gammaone,mcloud,Npart,press,r,rhofluid,volume) private(i,k)
  for (i=0; i<hydro->Nhydro; i++) {
    Particle<ndim>& part = hydro->GetParticlePointer(i);
    for (k=0; k<ndim; k++) {
      part.r[k] = r[ndim*i + k];
      part.v[k] = (FLOAT) 0.0;
      part.a[k] = (FLOAT) 0.0;
    }
    //part.m = rhofluid*volume / (FLOAT) Npart;
    part.m = mcloud / (FLOAT) Npart;
    part.h = hydro->h_fac*pow(part.m/rhofluid,invndim);
    part.u = press/rhofluid/gammaone;
    part.iorig = i;
  }

  sim->initial_h_provided = true;

  delete[] r;

  return;
}



//=================================================================================================
//  Ic::ContactDiscontinuity
/// Set-up contact discontinuity problem.
//=================================================================================================
template <int ndim>
void Ic<ndim>::ContactDiscontinuity(void)
{
  int i;                               // Particle counter
  int j;                               // Aux. particle counter
  int Nbox1;                           // No. of particles in LHS box
  int Nbox2;                           // No. of particles in RHS box
  int Nlattice1[3];                    // Particles per dimension for LHS lattice
  int Nlattice2[3];                    // Particles per dimension for RHS lattice
  FLOAT volume;                        // Volume of box
  //FLOAT vfluid1[3];                    // Velocity vector of LHS fluid
  //FLOAT vfluid2[3];                    // Velocity vector of RHS fluid
  FLOAT *r;                            // Position vectors
  DomainBox<ndim> box1;                // LHS box
  DomainBox<ndim> box2;                // RHS box

  // Create local copies of all parameters required to set-up problem
  FLOAT rhofluid1 = simparams->floatparams["rhofluid1"];
  FLOAT rhofluid2 = simparams->floatparams["rhofluid2"];
  FLOAT press1    = simparams->floatparams["press1"];
  FLOAT press2    = simparams->floatparams["press2"];
  FLOAT temp0     = simparams->floatparams["temp0"];
  FLOAT mu_bar    = simparams->floatparams["mu_bar"];
  FLOAT gammaone  = simparams->floatparams["gamma_eos"] - (FLOAT) 1.0;
  Nlattice1[0]    = simparams->intparams["Nlattice1[0]"];
  Nlattice1[1]    = simparams->intparams["Nlattice1[1]"];
  Nlattice2[0]    = simparams->intparams["Nlattice2[0]"];
  Nlattice2[1]    = simparams->intparams["Nlattice2[1]"];
  //vfluid1[0] = simparams->floatparams["vfluid1[0]"];
  //vfluid2[0] = simparams->floatparams["vfluid2[0]"];

  debug2("[Ic::ContactDiscontinuity]");


  // 1D simulation
  //===============================================================================================
  if (ndim == 1) {
    box1.boxmin[0] = simbox.boxmin[0];
    box1.boxmax[0] = (FLOAT) 0.8*simbox.boxmax[0];
    box2.boxmin[0] = (FLOAT) 0.8*simbox.boxmax[0];
    box2.boxmax[0] = simbox.boxmax[0];
    volume = box1.boxmax[0] - box1.boxmin[0];
    Nbox1 = Nlattice1[0];
    Nbox2 = Nlattice2[0];

    // Allocate local and main particle memory
    hydro->Nhydro = Nbox1 + Nbox2;
    sim->AllocateParticleMemory();
    r = new FLOAT[ndim*hydro->Nhydro];

    //---------------------------------------------------------------------------------------------
    if (Nbox1 > 0) {
      AddCubicLattice(Nbox1,Nlattice1,r,box1,false);
      volume = box1.boxmax[0] - box1.boxmin[0];
      for (i=0; i<Nbox1; i++) {
        Particle<ndim>& part = hydro->GetParticlePointer(i);
        part.r[0] = r[i] - (FLOAT) 0.4*simbox.boxsize[0];
        if (part.r[0] < simbox.boxmin[0]) part.r[0] += simbox.boxsize[0];
        part.v[0] = (FLOAT) 0.0;
        part.m = rhofluid1*volume/(FLOAT) Nbox1;
        part.h = hydro->h_fac*pow(part.m/rhofluid1,invndim);
        if (hydro->gas_eos == "isothermal") {
          part.u = temp0/gammaone/mu_bar;
        }
        else {
          part.u = press1/rhofluid1/gammaone;
        }
      }
    }

    //---------------------------------------------------------------------------------------------
    if (Nbox2 > 0) {
      AddCubicLattice(Nbox2,Nlattice2,r,box2,false);
      volume = box2.boxmax[0] - box2.boxmin[0];
      for (j=0; j<Nbox2; j++) {
        i = Nbox1 + j;
        Particle<ndim>& part = hydro->GetParticlePointer(i);
        part.r[0] = r[j] - (FLOAT) 0.4*simbox.boxsize[0];
        if (part.r[0] < simbox.boxmin[0]) part.r[0] += simbox.boxsize[0];
        part.v[0] = (FLOAT) 0.0;
        part.m = rhofluid2*volume/(FLOAT) Nbox2;
        part.h = hydro->h_fac*pow(part.m/rhofluid2,invndim);
        if (hydro->gas_eos == "isothermal")
          part.u = temp0/gammaone/mu_bar;
        else
          part.u = press2/rhofluid2/gammaone;
      }
    }

    delete[] r;

  }
  //===============================================================================================
  else if (ndim == 2) {



  }
  //===============================================================================================


  // Set initial smoothing lengths and create initial ghost particles
  //-----------------------------------------------------------------------------------------------
  hydro->Nghost = 0;
  hydro->Nghostmax = hydro->Nhydromax - hydro->Nhydro;
  hydro->Ntot = hydro->Nhydro;
  for (int i=0; i<hydro->Nhydro; i++) hydro->GetParticlePointer(i).active = true;

  sim->initial_h_provided = true;
  /*sphneib->BuildTree(rebuild_tree,n,ntreebuildstep,ntreestockstep,
                     hydro->Ntot,hydro->Nhydromax,partdata,sph,timestep);

  // Search ghost particles
  sphneib->SearchBoundaryGhostParticles(0.0,simbox,sph);

  // Update neighbour tree
  sphneib->BuildTree(rebuild_tree,n,ntreebuildstep,ntreestockstep,
                     hydro->Ntot,hydro->Nhydromax,partdata,sph,timestep);

  // Calculate all SPH properties
  sphneib->UpdateAllSphProperties(hydro->Nhydro,hydro->Ntot,partdata,sph,nbody);

  sphneib->BuildTree(rebuild_tree,n,ntreebuildstep,ntreestockstep,
                     hydro->Ntot,hydro->Nhydromax,partdata,sph,timestep);

  sphneib->UpdateAllSphProperties(hydro->Nhydro,hydro->Ntot,partdata,sph,nbody);

  LocalGhosts->CopyHydroDataToGhosts(simbox,sph);

  // Calculate all SPH properties
  sphneib->UpdateAllSphProperties(hydro->Nhydro,hydro->Ntot,partdata,sph,nbody);
  */

  return;
}



//=================================================================================================
//  Ic::GreshoVortex
/// Set-up Gresho & Chan (1990) vortex test problem.
//=================================================================================================
template <int ndim>
void Ic<ndim>::GreshoVortex(void)
{
  // Only compile for 2 dimensional case
  //-----------------------------------------------------------------------------------------------
  if (ndim == 2) {

    int i;                             // Particle counter
    int k;                             // Dimension counter
    int Nbox;                          // No. of particles in fluid box 1
    int Nlattice[ndim];                // Lattice particles in fluid box 1
    FLOAT dr_unit[ndim];               // ..
    FLOAT drmag;                       // ..
    FLOAT drsqd;                       // ..
    FLOAT press;
    FLOAT rhofluid;                    // Density of fluid
    FLOAT rotspeed;
    FLOAT volume;                      // Volume of fluid box
    FLOAT *r;                          // Array of particle positions

    // Record local copies of all important parameters
    FLOAT gammaone  = simparams->floatparams["gamma_eos"] - (FLOAT) 1.0;
    Nlattice[0] = simparams->intparams["Nlattice1[0]"];
    Nlattice[1] = simparams->intparams["Nlattice1[1]"];

    debug2("[Ic::GreshoVortex]");


    // Compute size and range of fluid bounding boxes
    //---------------------------------------------------------------------------------------------
    rhofluid = 1.0;
    volume = (simbox.boxmax[0] - simbox.boxmin[0])*(simbox.boxmax[1] - simbox.boxmin[1]);
    Nbox = Nlattice[0]*Nlattice[1];

    // Allocate local and main particle memory and calculate positions for cubic lattice
    hydro->Nhydro = Nbox;
    sim->AllocateParticleMemory();
    r = new FLOAT[ndim*hydro->Nhydro];
    AddCubicLattice(Nbox, Nlattice, r, simbox, false);

    for (i=0; i<Nbox; i++) {
      Particle<ndim>& part = hydro->GetParticlePointer(i);
      for (k=0; k<ndim; k++) part.r[k] = r[ndim*i + k];
      drsqd = DotProduct(part.r, part.r, ndim);
      drmag = sqrt(drsqd) + small_number;
      //invdrmag = 1.0/drmag;
      for (k=0; k<ndim; k++) dr_unit[k] = part.r[k]/drmag;

      // Set velocity and pressure/internal energy depending on radial position
      if (drmag < 0.2) {
        rotspeed = 5.0*drmag;
        press = 5.0 + 12.5*drsqd;
      }
      else if (drmag < 0.4) {
        rotspeed = 2.0 - 5.0*drmag;
        press = 9.0 + 12.5*drsqd - 20.0*drmag + 4.0*log(drmag/0.2);
      }
      else {
        rotspeed = 0.0;
        press = 3.0 + 4.0*log(2.0);
      }
      part.v[0] = -rotspeed*dr_unit[1];
      part.v[1] = rotspeed*dr_unit[0];

      part.m = rhofluid*volume/(FLOAT) Nbox;
      part.h = hydro->h_fac*pow(part.m/rhofluid,invndim);
      part.u = press/rhofluid/gammaone;
    }

  }
  //-----------------------------------------------------------------------------------------------
  else {
    string message = "Gresho vortex only available in 2D";
    ExceptionHandler::getIstance().raise(message);
  }
  //-----------------------------------------------------------------------------------------------


  return;
}



//=================================================================================================
//  Ic::KHI
/// Set-up 2D Kelvin-Helmholtz instability test.
//=================================================================================================
template <int ndim>
void Ic<ndim>::KHI(void)
{
  // Only compile for 2 dimensional case
  //-----------------------------------------------------------------------------------------------
  if (ndim == 2) {

    int i;                            // Particle counter
    int j;                            // Aux. particle counter
    int k;                            // Dimension counter
    int Nbox1;                        // No. of particles in fluid box 1
    int Nbox2;                        // No. of particles in fluid box 2
    int Nlattice1[ndim];              // Lattice particles in fluid box 1
    int Nlattice2[ndim];              // Lattice particles in fluid box 2
    FLOAT volume;                     // Volume of fluid box
    FLOAT vfluid1[ndim];              // Velocity vector of fluid 1
    FLOAT vfluid2[ndim];              // Velocity vector of fluid 2
    FLOAT *r;                         // Array of particle positions
    DomainBox<ndim> box1;             // Bounding box of fluid 1
    DomainBox<ndim> box2;             // Bounding box of fluid 2

    // Record local copies of all important parameters
    FLOAT rhofluid1 = simparams->floatparams["rhofluid1"];
    FLOAT rhofluid2 = simparams->floatparams["rhofluid2"];
    FLOAT press1    = simparams->floatparams["press1"];
    FLOAT press2    = simparams->floatparams["press2"];
    FLOAT gammaone  = simparams->floatparams["gamma_eos"] - 1.0;
    FLOAT amp       = simparams->floatparams["amp"];
    FLOAT lambda    = simparams->floatparams["lambda"];
    Nlattice1[0]    = simparams->intparams["Nlattice1[0]"];
    Nlattice1[1]    = simparams->intparams["Nlattice1[1]"];
    Nlattice2[0]    = simparams->intparams["Nlattice2[0]"];
    Nlattice2[1]    = simparams->intparams["Nlattice2[1]"];
    vfluid1[0]      = simparams->floatparams["vfluid1[0]"];
    vfluid2[0]      = simparams->floatparams["vfluid2[0]"];

    debug2("[Ic::KHI]");


    // Compute size and range of fluid bounding boxes
    //---------------------------------------------------------------------------------------------
    box1.boxmin[0] = simbox.boxmin[0];
    box1.boxmax[0] = simbox.boxmax[0];
    box1.boxmin[1] = simbox.boxmin[1];
    box1.boxmax[1] = simbox.boxmin[1] + simbox.boxhalf[1];
    box2.boxmin[0] = simbox.boxmin[0];
    box2.boxmax[0] = simbox.boxmax[0];
    box2.boxmin[1] = simbox.boxmin[1] + simbox.boxhalf[1];
    box2.boxmax[1] = simbox.boxmax[1];
    volume = (box1.boxmax[0] - box1.boxmin[0])*(box1.boxmax[1] - box1.boxmin[1]);
    Nbox1 = Nlattice1[0]*Nlattice1[1];
    Nbox2 = Nlattice2[0]*Nlattice2[1];


    // Allocate local and main particle memory
    hydro->Nhydro = Nbox1 + Nbox2;
    sim->AllocateParticleMemory();
    r = new FLOAT[ndim*hydro->Nhydro];


    // Add particles for LHS of the shocktube
    //---------------------------------------------------------------------------------------------
    if (Nbox1 > 0) {
      AddCubicLattice(Nbox1,Nlattice1,r,box1,false);

      for (i=0; i<Nbox1; i++) {
        Particle<ndim>& part = hydro->GetParticlePointer(i);
        for (k=0; k<ndim; k++) part.r[k] = r[ndim*i + k];
        for (k=0; k<ndim; k++) part.v[k] = 0.0;
        part.r[1] -= (FLOAT) 0.25*simbox.boxsize[1];
        if (part.r[1] < simbox.boxmin[1]) part.r[1] += simbox.boxsize[1];
        part.v[0] = vfluid1[0];
        part.m = rhofluid1*volume/(FLOAT) Nbox1;
        part.h = hydro->h_fac*pow(part.m/rhofluid1,invndim);
        part.u = press1/rhofluid1/gammaone;
      }
    }

    // Add particles for RHS of the shocktube
    //-----------------------------------------------------------------------------------------------
    if (Nbox2 > 0) {
      AddCubicLattice(Nbox2,Nlattice2,r,box2,false);

      for (j=0; j<Nbox2; j++) {
        i = Nbox1 + j;
        Particle<ndim>& part = hydro->GetParticlePointer(i);
        for (k=0; k<ndim; k++) part.r[k] = r[ndim*j + k];
        for (k=0; k<ndim; k++) part.v[k] = 0.0;
        part.r[1] -= (FLOAT) 0.25*simbox.boxsize[1];
        if (part.r[1] < simbox.boxmin[1]) part.r[1] += simbox.boxsize[1];
        part.v[0] = vfluid2[0];
        part.m = rhofluid2*volume/(FLOAT) Nbox2;
        part.h = hydro->h_fac*pow(part.m/rhofluid2,invndim);
        part.u = press2/rhofluid2/gammaone;
      }
    }

    // Add velocity perturbation here
    //---------------------------------------------------------------------------------------------
    FLOAT sigmapert = (FLOAT) 0.05/sqrt((FLOAT) 2.0);
    for (i=0; i<hydro->Nhydro; i++) {
      Particle<ndim>& part = hydro->GetParticlePointer(i);
      part.v[1] = amp*sin((FLOAT) 2.0*pi*part.r[0]/lambda)*
        (exp(-pow(part.r[1] + (FLOAT) 0.25,2)/(FLOAT) 2.0/sigmapert/sigmapert) +
         exp(-pow(part.r[1] - (FLOAT) 0.25,2)/(FLOAT) 2.0/sigmapert/sigmapert));
    }

    // Set initial smoothing lengths and create initial ghost particles
    //---------------------------------------------------------------------------------------------
    hydro->Nghost = 0;
    hydro->Nghostmax = hydro->Nhydromax - hydro->Nhydro;
    hydro->Ntot = hydro->Nhydro;
    for (i=0; i<hydro->Nhydro; i++) hydro->GetParticlePointer(i).active = true;

    sim->initial_h_provided = true;

    // Update neighbour tree
    sim->rebuild_tree = true;
    /*sphneib->BuildTree(rebuild_tree,n,ntreebuildstep,ntreestockstep,
                       hydro->Ntot,hydro->Nhydromax,partdata,sph,timestep);

    // Search ghost particles
    sphneib->SearchBoundaryGhostParticles((FLOAT) 0.0,simbox,sph);
    sphneib->BuildGhostTree(rebuild_tree,n,ntreebuildstep,ntreestockstep,
                            hydro->Ntot,hydro->Nhydromax,partdata,sph,timestep);

    // Calculate all SPH properties
    sphneib->UpdateAllSphProperties(hydro->Nhydro,hydro->Ntot,partdata,sph,nbody);
    */
    //for (i=0; i<hydro->Nhydro; i++) {
    //  Particle<ndim>& part = hydro->GetParticlePointer(i);
    //  //part.u = press1/part.rho/gammaone;
    //}


    delete[] r;

  }
  //-----------------------------------------------------------------------------------------------
  else {
    string message = "Kelvin-Helmholtz instability only in 2D";
    ExceptionHandler::getIstance().raise(message);
  }
  //-----------------------------------------------------------------------------------------------

  return;
}



//=================================================================================================
//  Ic::NohProblem
/// Set-up Noh Problem initial conditions
//=================================================================================================
template <int ndim>
void Ic<ndim>::NohProblem(void)
{
  int i;                            // Particle counter
  int k;                            // Dimension counter
  int Nsphere;                      // Actual number of particles in sphere
  FLOAT dr[ndim];                   // Relative position vector
  FLOAT drmag;                      // Distance
  FLOAT drsqd;                      // Distance squared
  FLOAT rcentre[ndim];              // Position of sphere centre
  FLOAT volume;                     // Volume of box
  FLOAT *r;                         // Positions of all particles

  // Create local copies of initial conditions parameters
  int Npart      = simparams->intparams["Nhydro"];
  FLOAT rhofluid = simparams->floatparams["rhofluid1"];
  FLOAT press    = simparams->floatparams["press1"];
  FLOAT radius   = simparams->floatparams["radius"];
  FLOAT gammaone = simparams->floatparams["gamma_eos"] - 1.0;
  string particle_dist = simparams->stringparams["particle_distribution"];

  debug2("[Ic::NohProblem]");

  r = new FLOAT[ndim*Npart];

  // Add a sphere of random particles with origin 'rcentre' and radius 'radius'
  for (k=0; k<ndim; k++) rcentre[k] = (FLOAT) 0.0;

  // Create the sphere depending on the choice of initial particle distribution
  if (particle_dist == "random") {
    AddRandomSphere(Npart,r,rcentre,radius);
  }
  else if (particle_dist == "cubic_lattice" || particle_dist == "hexagonal_lattice") {
    Nsphere = AddLatticeSphere(Npart,r,rcentre,radius,particle_dist);
    if (Nsphere != Npart) cout << "Warning! Unable to converge to required "
                               << "no. of ptcls due to lattice symmetry" << endl;
    Npart = Nsphere;
  }
  else {
    string message = "Invalid particle distribution option";
    ExceptionHandler::getIstance().raise(message);
  }

  // Allocate local and main particle memory
  hydro->Nhydro = Npart;
  sim->AllocateParticleMemory();

  if (ndim == 1) volume = (FLOAT) 2.0*radius;
  else if (ndim == 2) volume = pi*radius*radius;
  else if (ndim == 3) volume = (FLOAT) 4.0*onethird*pi*pow(radius,3);

  // Record particle properties in main memory
  for (i=0; i<Npart; i++) {
    Particle<ndim>& part = hydro->GetParticlePointer(i);
    for (k=0; k<ndim; k++) part.r[k] = r[ndim*i + k];
    for (k=0; k<ndim; k++) dr[k] = r[ndim*i + k];
    drsqd = DotProduct(dr,dr,ndim);
    drmag = sqrt(drsqd) + small_number;
    for (k=0; k<ndim; k++) part.v[k] = -(FLOAT) 1.0*dr[k]/drmag;
    part.m = rhofluid*volume/(FLOAT) Npart;
    part.h = hydro->h_fac*pow(part.m/rhofluid,invndim);
    part.u = press/rhofluid/gammaone;
  }

  sim->initial_h_provided = true;

  delete[] r;

  return;
}



//=================================================================================================
//  Ic::RTI
/// Set-up 2D Rayleigh-Taylor instability test.
//=================================================================================================
template <int ndim>
void Ic<ndim>::RTI(void)
{
  // Only compile for 2 dimensional case
  //-----------------------------------------------------------------------------------------------
  if (ndim == 2) {

    int i;                             // Particle counter
    int j;                             // Aux. particle counter
    int k;                             // Dimension counter
    int Nbox1;                         // No. of particles in fluid box 1
    int Nbox2;                         // No. of particles in fluid box 2
    int Nlattice1[ndim];               // Lattice particles in fluid box 1
    int Nlattice2[ndim];               // Lattice particles in fluid box 2
    FLOAT rho;                         // Density
    FLOAT volume;                      // Volume of fluid box
    FLOAT *r;                          // Array of particle positions
    DomainBox<ndim> box1;              // Bounding box of fluid 1
    DomainBox<ndim> box2;              // Bounding box of fluid 2

    // Record local copies of all important parameters
    FLOAT rhofluid1 = simparams->floatparams["rhofluid1"];
    FLOAT rhofluid2 = simparams->floatparams["rhofluid2"];
    FLOAT press1    = simparams->floatparams["press1"];
    FLOAT press2    = simparams->floatparams["press2"];
    FLOAT gammaone  = simparams->floatparams["gamma_eos"] - 1.0;
    FLOAT amp       = simparams->floatparams["amp"];
    Nlattice1[0]    = simparams->intparams["Nlattice1[0]"];
    Nlattice1[1]    = simparams->intparams["Nlattice1[1]"];
    Nlattice2[0]    = simparams->intparams["Nlattice2[0]"];
    Nlattice2[1]    = simparams->intparams["Nlattice2[1]"];

    debug2("[Ic::RTI]");


    // Compute size and range of fluid bounding boxes
    //---------------------------------------------------------------------------------------------
    box1.boxmin[0] = simbox.boxmin[0];
    box1.boxmax[0] = simbox.boxmax[0];
    box1.boxmin[1] = simbox.boxmin[1];
    box1.boxmax[1] = simbox.boxmin[1] + simbox.boxhalf[1];
    box2.boxmin[0] = simbox.boxmin[0];
    box2.boxmax[0] = simbox.boxmax[0];
    box2.boxmin[1] = simbox.boxmin[1] + simbox.boxhalf[1];
    box2.boxmax[1] = simbox.boxmax[1];
    volume = (box1.boxmax[0] - box1.boxmin[0])*(box1.boxmax[1] - box1.boxmin[1]);
    Nbox1 = Nlattice1[0]*Nlattice1[1];
    Nbox2 = Nlattice2[0]*Nlattice2[1];


    // Allocate local and main particle memory
    hydro->Nhydro = Nbox1 + Nbox2;
    sim->AllocateParticleMemory();
    r = new FLOAT[ndim*hydro->Nhydro];


    // Add particles for LHS of the shocktube
    //---------------------------------------------------------------------------------------------
    if (Nbox1 > 0) {
      AddCubicLattice(Nbox1,Nlattice1,r,box1,false);

      for (i=0; i<Nbox1; i++) {
        Particle<ndim>& part = hydro->GetParticlePointer(i);
        for (k=0; k<ndim; k++) part.r[k] = r[ndim*i + k];
        for (k=0; k<ndim; k++) part.v[k] = 0.0;

        FLOAT delta = 0.025;
        rho = rhofluid1 + (rhofluid2 - rhofluid1)/
          ((FLOAT) 1.0 + exp(-(part.r[1] - (FLOAT) 0.5)/delta));

        part.m = rho*volume/(FLOAT) Nbox1;
        part.h = hydro->h_fac*pow(part.m/rhofluid1,invndim);
        part.u = press1/rhofluid1/gammaone;
      }
    }

    // Add particles for RHS of the shocktube
    //-----------------------------------------------------------------------------------------------
    if (Nbox2 > 0) {
      AddCubicLattice(Nbox2,Nlattice2,r,box2,false);

      for (j=0; j<Nbox2; j++) {
        i = Nbox1 + j;
        Particle<ndim>& part = hydro->GetParticlePointer(i);
        for (k=0; k<ndim; k++) part.r[k] = r[ndim*j + k];
        for (k=0; k<ndim; k++) part.v[k] = 0.0;

        FLOAT delta = 0.025;
        rho = rhofluid1 + (rhofluid2 - rhofluid1)/
          ((FLOAT) 1.0 + exp(-(part.r[1] - (FLOAT) 0.5)/delta));

        part.m = rho*volume/(FLOAT) Nbox2;
        part.h = hydro->h_fac*pow(part.m/rhofluid2,invndim);
        part.u = press2/rhofluid2/gammaone;
      }
    }

    // Add velocity perturbation here
    //---------------------------------------------------------------------------------------------
    for (i=0; i<hydro->Nhydro; i++) {
      Particle<ndim>& part = hydro->GetParticlePointer(i);
      if (part.r[1] >= 0.3 && part.r[1] <= 0.7) {
        part.v[1] = amp*((FLOAT) 1.0 + cos((FLOAT) 8.0*pi*(part.r[0] + (FLOAT) 0.25)))*
          ((FLOAT) 1.0 + cos((FLOAT) 5.0*pi*(part.r[1] - (FLOAT) 0.5)));
      }
    }

    // Set initial smoothing lengths and create initial ghost particles
    //---------------------------------------------------------------------------------------------
    hydro->Nghost = 0;
    hydro->Nghostmax = hydro->Nhydromax - hydro->Nhydro;
    hydro->Ntot = hydro->Nhydro;
    for (i=0; i<hydro->Nhydro; i++) hydro->GetParticlePointer(i).active = true;

    sim->initial_h_provided = true;

    // Update neighbour tree
    sim->rebuild_tree = true;
    /*sphneib->BuildTree(rebuild_tree,n,ntreebuildstep,ntreestockstep,
                       hydro->Ntot,hydro->Nhydromax,partdata,sph,timestep);

    // Search ghost particles
    sphneib->SearchBoundaryGhostParticles((FLOAT) 0.0,simbox,sph);
    sphneib->BuildGhostTree(rebuild_tree,n,ntreebuildstep,ntreestockstep,
                            hydro->Ntot,hydro->Nhydromax,partdata,sph,timestep);

    // Calculate all SPH properties
    sphneib->UpdateAllSphProperties(hydro->Nhydro,hydro->Ntot,partdata,sph,nbody);
    */
    /*for (i=0; i<hydro->Nhydro; i++) {
      Particle<ndim>& part = hydro->GetParticlePointer(i);
      //cout << "r[" << i << "] : " << part.r[0] << "   " << part.r[1] << endl;
      //part.u = press1/part.rho/gammaone;
    }*/


    delete[] r;

  }
  //-----------------------------------------------------------------------------------------------
  else {
    string message = "Kelvin-Helmholtz instability only in 2D";
    ExceptionHandler::getIstance().raise(message);
  }
  //-----------------------------------------------------------------------------------------------

  return;
}



//=================================================================================================
//  Ic::BossBodenheimer
/// Set-up Boss-Bodenheimer (1979) initial conditions for collapse of a
/// rotating uniform sphere with an imposed m=2 azimuthal density perturbation.
//=================================================================================================
template <int ndim>
void Ic<ndim>::BossBodenheimer(void)
{
  int i;                               // Particle counter
  int k;                               // Dimension counter
  int Nsphere;                         // Actual number of particles in sphere
  FLOAT mp;                            // Mass of one particle
  FLOAT rcentre[ndim];                 // Position of sphere centre
  FLOAT rho;                           // Fluid density
  FLOAT *r;                            // Positions of all particles
  FLOAT *v;                            // Velocities of all particles

  // Create local copies of initial conditions parameters
  int Npart      = simparams->intparams["Nhydro"];
  FLOAT amp      = simparams->floatparams["amp"];
  FLOAT angvel   = simparams->floatparams["angvel"];
  FLOAT mcloud   = simparams->floatparams["mcloud"];
  FLOAT mu_bar   = simparams->floatparams["mu_bar"];
  FLOAT press    = simparams->floatparams["press1"];
  FLOAT radius   = simparams->floatparams["radius"];
  FLOAT temp0    = simparams->floatparams["temp0"];
  FLOAT gammaone = simparams->floatparams["gamma_eos"] - 1.0;
  string particle_dist = simparams->stringparams["particle_distribution"];

  debug2("[Ic::BossBodenheimer]");

  // Convert any parameters to code units
  angvel /= simunits.angvel.outscale;
  mcloud /= simunits.m.outscale;
  press  /= simunits.press.outscale;
  radius /= simunits.r.outscale;
  temp0  /= simunits.temp.outscale;

  r = new FLOAT[ndim*Npart];
  v = new FLOAT[ndim*Npart];

  // Add a sphere of random particles with origin 'rcentre' and radius 'radius'
  for (k=0; k<ndim; k++) rcentre[k] = (FLOAT) 0.0;

  // Create the sphere depending on the choice of initial particle distribution
  if (particle_dist == "random") {
    AddRandomSphere(Npart,r,rcentre,radius);
  }
  else if (particle_dist == "cubic_lattice" || particle_dist == "hexagonal_lattice") {
    Nsphere = AddLatticeSphere(Npart,r,rcentre,radius,particle_dist);
    if (Nsphere != Npart) {
      cout << "Warning! Unable to converge to required "
           << "no. of ptcls due to lattice symmetry" << endl;
    }
    Npart = Nsphere;
  }
  else {
    string message = "Invalid particle distribution option";
    ExceptionHandler::getIstance().raise(message);
  }

  // Allocate local and main particle memory
  hydro->Nhydro = Npart;
  sim->AllocateParticleMemory();
  mp = mcloud / (FLOAT) Npart;
  rho = (FLOAT) 3.0*mcloud / ((FLOAT)4.0*pi*pow(radius,3));

  // Perturb positions of particles in cloud
  AddAzimuthalDensityPerturbation(Npart,2,amp,rcentre,r);

  // Add solid-body rotational velocity field
  AddRotationalVelocityField(Npart,angvel,rcentre,r,v);

  // Record particle properties in main memory
#pragma omp parallel for default(none) shared(gammaone,Npart,mp,mu_bar,r,rho,temp0,v) private(i,k)
  for (i=0; i<Npart; i++) {
    Particle<ndim>& part = hydro->GetParticlePointer(i);
    for (k=0; k<ndim; k++) part.r[k] = r[ndim*i + k];
    for (k=0; k<ndim; k++) part.v[k] = v[ndim*i + k];
    part.m = mp;
    part.h = hydro->h_fac*pow(part.m/rho,invndim);
    part.u = temp0/gammaone/mu_bar;
    //if (hydro->gas_eos == "isothermal" || hydro->gas_eos == "barotropic")
    //  part.u = temp0/gammaone/mu_bar;
    //else
    //  part.u = press/rho/gammaone;
  }

  sim->initial_h_provided = true;

  delete[] v;
  delete[] r;

  return;
}



//=================================================================================================
//  Ic::TurbulentCore
/// Set-up Boss-Bodenheimer (1979) initial conditions for collapse of a
/// rotating uniform sphere with an imposed m=2 azimuthal density perturbation.
//=================================================================================================
template <int ndim>
void Ic<ndim>::TurbulentCore(void)
{
  int i;                               // Particle counter
  int k;                               // Dimension counter
  int Nsphere;                         // Actual number of particles in sphere
  FLOAT gpecloud;                      // Total grav. potential energy of entire cloud
  FLOAT keturb;                        // Total turbulent kinetic energy of entire cloud
  FLOAT mp;                            // Mass of one particle
  FLOAT rcentre[ndim];                 // Position of sphere centre
  FLOAT rho;                           // Fluid density
  FLOAT xmin;                          // Minimum coordinate value
  FLOAT vfactor;                       // Velocity scaling factor (to scale correct alpha_turb)
  FLOAT *r;                            // Positions of all particles
  FLOAT *v;                            // Velocities of all particles
  FLOAT dxgrid;                        // Grid spacing
  FLOAT rmax[ndim];                    // Maximum size of bounding box
  FLOAT rmin[ndim];                    // Minimum size of bounding box
  DOUBLE *vfield;                      // Table with turbulent velocity field from

  // Create local copies of initial conditions parameters
  int field_type   = simparams->intparams["field_type"];
  int gridsize     = simparams->intparams["gridsize"];
  int Npart        = simparams->intparams["Nhydro"];
  FLOAT alpha_turb = simparams->floatparams["alpha_turb"];
  FLOAT gammaone   = simparams->floatparams["gamma_eos"] - 1.0;
  FLOAT mcloud     = simparams->floatparams["mcloud"];
  FLOAT mu_bar     = simparams->floatparams["mu_bar"];
  FLOAT power_turb = simparams->floatparams["power_turb"];
  FLOAT radius     = simparams->floatparams["radius"];
  FLOAT temp0      = simparams->floatparams["temp0"];
  string particle_dist = simparams->stringparams["particle_distribution"];

#if !defined(FFTW_TURBULENCE)
  string message = "FFTW turbulence flag not set";
  ExceptionHandler::getIstance().raise(message);
#endif

  debug2("[Ic::TurbulentCore]");

  // Convert any parameters to code units
  mcloud /= simunits.m.outscale;
  radius /= simunits.r.outscale;
  temp0  /= simunits.temp.outscale;

  // Calculate gravitational potential energy of uniform density spherical cloud
  gpecloud = (FLOAT) 0.6*mcloud*mcloud/radius;

  r = new FLOAT[ndim*Npart];
  v = new FLOAT[ndim*Npart];

  // Add a sphere of random particles with origin 'rcentre' and radius 'radius'
  for (k=0; k<ndim; k++) rcentre[k] = (FLOAT) 0.0;

  // Create the sphere depending on the choice of initial particle distribution
  if (particle_dist == "random") {
    AddRandomSphere(Npart, r, rcentre, radius);
  }
  else if (particle_dist == "cubic_lattice" || particle_dist == "hexagonal_lattice") {
<<<<<<< HEAD
    Nsphere = AddLatticeSphere(Npart,r,rcentre,radius,particle_dist);
    assert(Nsphere <= Npart);
=======
    Nsphere = AddLatticeSphere(Npart, r, rcentre, radius, particle_dist);
>>>>>>> 43859e42
    if (Nsphere != Npart)
      cout << "Warning! Unable to converge to required "
           << "no. of ptcls due to lattice symmetry" << endl;
    Npart = Nsphere;
  }
  else {
    string message = "Invalid particle distribution option";
    ExceptionHandler::getIstance().raise(message);
  }

  // Allocate local and main particle memory
  hydro->Nhydro = Npart;
  sim->AllocateParticleMemory();
  mp = mcloud / (FLOAT) Npart;
  rho = (FLOAT) 3.0*mcloud / ((FLOAT) 4.0*pi*pow(radius,3));

  for (int i=0; i<hydro->Nhydromax; i++) {
    Particle<ndim> &part = hydro->GetParticlePointer(i);
    FLOAT rp = r[ndim*i + k];
    part.r[0] = rp;
    part.r[0] = r[ndim*i + k];
  }

  // Record particle properties in main memory
  for (i=0; i<Npart; i++) {
    Particle<ndim>& part = hydro->GetParticlePointer(i);
    for (k=0; k<ndim; k++) part.r[k] = r[ndim*i + k];
    for (k=0; k<ndim; k++) part.v[k] = 0.0;
    part.m = mp;
    part.h = hydro->h_fac*pow(part.m/rho,invndim);
    part.u = temp0/gammaone/mu_bar;
  }

  sim->initial_h_provided = true;


  // Generate turbulent velocity field for given power spectrum slope
  vfield = new DOUBLE[ndim*gridsize*gridsize*gridsize];

  // Calculate bounding box of SPH smoothing kernels
  for (k=0; k<ndim; k++) rmin[k] = big_number;
  for (k=0; k<ndim; k++) rmax[k] = -big_number;
  for (i=0; i<Npart; i++) {
    Particle<ndim>& part = hydro->GetParticlePointer(i);
    for (k=0; k<ndim; k++) rmin[k] = min(rmin[k],part.r[k] - hydro->kernrange*part.h);
    for (k=0; k<ndim; k++) rmax[k] = max(rmax[k],part.r[k] + hydro->kernrange*part.h);
  }

  xmin = (FLOAT) 9.9e20;
  dxgrid = (FLOAT) 0.0;
  for (k=0; k<ndim; k++) {
    xmin = min(xmin,rmin[k]);
    dxgrid = max(dxgrid,(rmax[k] - rmin[k])/(FLOAT) (gridsize - 1));
    //xmin = min(xmin,rmin[k]);
  }
  dxgrid = max(dxgrid,2.0*fabs(xmin)/(FLOAT) (gridsize - 1));

  // Generate gridded velocity field
  GenerateTurbulentVelocityField(field_type,gridsize,power_turb,vfield);

  // Now interpolate generated field onto particle positions
  InterpolateVelocityField(hydro->Nhydro,gridsize,xmin,dxgrid,r,vfield,v);

  // Finally, copy velocities to main SPH particle array
  for (i=0; i<hydro->Nhydro; i++) {
    Particle<ndim>& part = hydro->GetParticlePointer(i);
    for (k=0; k<ndim; k++) part.v[k] = v[ndim*i + k];
  }

  // Change to COM frame of reference
  sim->SetComFrame();

  // Calculate total kinetic energy of turbulent velocity field
  keturb = (FLOAT) 0.0;
  for (i=0; i<hydro->Nhydro; i++) {
    Particle<ndim>& part = hydro->GetParticlePointer(i);
    keturb += part.m*DotProduct(part.v,part.v,ndim);
  }
  keturb *= (FLOAT) 0.5;

  vfactor = sqrt(alpha_turb*gpecloud/keturb);
  cout << "Scaling factor : " << vfactor << endl;

  // Now rescale velocities to give required turbulent energy in cloud
  for (i=0; i<hydro->Nhydro; i++) {
    Particle<ndim>& part = hydro->GetParticlePointer(i);
    for (k=0; k<ndim; k++) part.v[k] *= vfactor;
  }


  delete[] v;
  delete[] r;

  return;
}



//=================================================================================================
//  Ic::BondiAccretion
/// Set-up spherically symmetric Bondi accretion test problem.  First, numerically solve Bondi's
/// differential equations about the sonic point to obtain the numerical solution.  Next stretch
/// a uniform particle distribution to the correct radial profile.  Finally add a sink of the
/// correct size and mass and simulate accretion onto the sink.
//=================================================================================================
template <int ndim>
void Ic<ndim>::BondiAccretion(void)
{
  int i;                            // Particle counter
  int k;                            // Dimension counter
  int Nsphere;                      // Actual number of particles in sphere
  FLOAT dr[ndim];                   // Relative position vector
  FLOAT drsqd;                      // Distance squared
  FLOAT mp;                         // Mass of one particle
  FLOAT racc;                       // Bondi accretion radius
  FLOAT rcentre[ndim];              // Position of sphere centre
  FLOAT rsonic;                     // Sonic radius
  FLOAT *r;                         // Positions of all particles
  FLOAT *v;                         // Velocities of all particles
  FLOAT *w,*x,*y,*z;                // Arrays for numerical Bondi solution

  Nbody<ndim>* nbody = sim->nbody;
  Sinks<ndim>& sinks = sim->sinks;

  // Create local copies of initial conditions parameters
  int Npart     = simparams->intparams["Nhydro"];
  FLOAT temp0   = simparams->floatparams["temp0"];
  FLOAT mu_bar  = simparams->floatparams["mu_bar"];
  FLOAT mcloud  = simparams->floatparams["mcloud"];
  FLOAT msink   = simparams->floatparams["m1"];
  FLOAT rsink   = simparams->floatparams["sink_radius"];
  FLOAT rhogas  = simparams->floatparams["rhofluid1"];
  string particle_dist = simparams->stringparams["particle_distribution"];

  debug2("[Ic::BondiAccretion]");

  // Convert any parameters to code units
  temp0  /= simunits.temp.outscale;
  mcloud /= simunits.m.outscale;
  msink  /= simunits.m.outscale;
  FLOAT radius = 1.0;

  FLOAT asound = sqrtf(temp0/mu_bar);
  racc = (FLOAT) 2.0*msink/asound/asound;
  rsonic = (FLOAT) 0.5*msink/asound/asound;
  FLOAT dmdt = exp((FLOAT) 1.5)*pi*msink*msink*rhogas/powf(asound,3);

  r = new FLOAT[ndim*Npart];
  v = new FLOAT[ndim*Npart];

  // Add a sphere of random particles with origin 'rcentre' and radius 'radius'
  for (k=0; k<ndim; k++) rcentre[k] = (FLOAT) 0.0;

  // Create the sphere depending on the choice of initial particle distribution
  if (particle_dist == "random") {
    AddRandomSphere(Npart,r,rcentre,radius);
  }
  else if (particle_dist == "cubic_lattice" || particle_dist == "hexagonal_lattice") {
    Nsphere = AddLatticeSphere(Npart,r,rcentre,radius,particle_dist);
    if (Nsphere != Npart)
      cout << "Warning! Unable to converge to required "
           << "no. of ptcls due to lattice symmetry" << endl;
    Npart = Nsphere;
  }
  else {
    string message = "Invalid particle distribution option";
    ExceptionHandler::getIstance().raise(message);
  }

  // Allocate local and main particle memory
  hydro->Nhydro = Npart;
  sim->AllocateParticleMemory();
  //mp = mcloud / (FLOAT) Npart;
  //mp = 4.0*pi*powf(rsonic,3)*rhogas*mcloud / (FLOAT) Npart;

  // Find Bondi solution
  int Ntablemax = 4000;
  w = new FLOAT[Ntablemax];
  x = new FLOAT[Ntablemax];
  y = new FLOAT[Ntablemax];
  z = new FLOAT[Ntablemax];
  ComputeBondiSolution(Ntablemax,w,x,y,z);

  // First check that mass of cloud is not greater than that provided by the table
  if (mcloud > z[Ntablemax-1]) {
    cout << "Cloud mass too big" << endl;
    exit(0);
  }

  // Find radius of cloud
  int iradius;
  for (i=0; i<Ntablemax; i++) {
    iradius = i;
    if (z[i] >= mcloud) break;
  }
  FLOAT remainder = (mcloud - z[iradius-1])/(z[iradius] - z[iradius - 1]);
  radius = x[iradius - 1] + remainder*(x[iradius] - x[iradius - 1]);
  cout << "Cloud mass : " << mcloud        << "    iradius   : " << iradius << endl;
  cout << "Radius     : " << radius*rsonic << "    remainder : " << remainder << endl;
  cout << "rsonic     : " << rsonic        << "    racc      : " << racc << endl;
  cout << "temp0      : " << temp0         << "    asound    : " << asound << endl;
  cout << "dmdt       : " << dmdt << endl;


  // Now stretch particles in radial direction and rescale masses to reproduce the required
  // density distribution provided by the numiercal solution.
  //-----------------------------------------------------------------------------------------------
  //mp = 4.0_PR*pi*pow(rsonic,3)*rhogas*mcloud / (FLOAT) Npart;
  //mp = 0.5_PR*PI*rhogas*mcloud*msink**3 / (agas**6) / real(pgas,PR)
  //mp = mcloud/(FLOAT) Npart;
  mp = 4.0*pi*powf(rsonic,3)*rhogas*mcloud / (FLOAT) Npart;
  cout << "mp : " << mp << "    "
       << 0.5*pi*rhogas*mcloud*powf(msink,3)/powf(asound,6)/(FLOAT) Npart << endl;


  for (i=0; i<Npart; i++) {
    Particle<ndim>& part = hydro->GetParticlePointer(i);
    for (k=0; k<ndim; k++) dr[k] = r[ndim*i + k] - rcentre[k];
    FLOAT drmag = sqrtf(DotProduct(dr,dr,ndim)) + small_number;
    FLOAT mint = mcloud*powf(drmag,3);
    for (int j=0; j<Ntablemax; j++) {
      iradius = j;
      if (z[j] >= mint) break;
    }
    remainder = (mint - z[iradius-1])/(z[iradius] - z[iradius - 1]);
    FLOAT radp = x[iradius - 1] + remainder*(x[iradius] - x[iradius - 1]);
    FLOAT vradp = w[iradius - 1] + remainder*(w[iradius] - w[iradius - 1]);
    for (k=0; k<ndim; k++) r[ndim*i + k] = rsonic*r[ndim*i + k]*radp/drmag;
    for (k=0; k<ndim; k++) part.r[k] = r[ndim*i + k];
    for (k=0; k<ndim; k++) part.v[k] = -asound*vradp*dr[k]/drmag;
    part.m = mp;
  }


  // Now add star/sink particle
  rsink *= rsonic;
  nbody->Nstar = 1;
  sinks.Nsink = 1;
  for (k=0; k<ndim; k++) nbody->stardata[0].r[k] = 0.0;
  for (k=0; k<ndim; k++) nbody->stardata[0].v[k] = 0.0;
  nbody->stardata[0].m      = msink;
  nbody->stardata[0].radius = rsink;
  nbody->stardata[0].h      = nbody->kernp->invkernrange*nbody->stardata[0].radius;
  nbody->stardata[0].invh   = 1.0/nbody->stardata[0].h;
  sinks.sink[0].star        = &(nbody->stardata[0]);
  sinks.sink[0].radius      = rsink;
  sinks.sink[0].racc        = rsink;
  sinks.sink[0].mmax        = 0.0;
  sinks.sink[0].menc        = 0.0;


  // Find total mass inside sink and set to mmax
  for (i=0; i<Npart; i++) {
    Particle<ndim>& part = hydro->GetParticlePointer(i);
    for (k=0; k<ndim; k++) dr[k] = part.r[k] - rcentre[k];
    drsqd = DotProduct(dr,dr,ndim);
    if (drsqd > rsink*rsink) continue;
    sinks.sink[0].mmax += part.m;
  }

  cout << "mmax : " << sinks.sink[0].mmax << "    " << sinks.sink[0].mmax/mp << endl;
  cout << "rsink : " << rsink << "     rsink/rsonic : " << rsink/rsonic << endl;
  //exit(0);

  sim->initial_h_provided = false;

  delete[] v;
  delete[] r;

  return;
}



//=================================================================================================
//  Ic::EwaldDensity
/// Set-up simple density distributions to test Ewald periodic gravity field.
//=================================================================================================
template <int ndim>
void Ic<ndim>::EwaldDensity(void)
{
  // Only compile for 3 dimensions
  //-----------------------------------------------------------------------------------------------
  if (ndim == 3) {

    int i,k;                             // Particle and dimension counters
    int Nlattice1[3];                    // Lattice size
    int Npart;                           // No. of particles in lattice
    int periodicity;                     // orientation of the axis of symmetry
    FLOAT csound;                        // (Isothermal) sound speed
    FLOAT h0;                            // Slab scale height
    FLOAT a2inv;                         // Squared inverse scale height for cylinder
    FLOAT lambda;                        // Wavelength of perturbation
    FLOAT kwave;                         // Wave number of perturbing sound wave
    //FLOAT omegawave;                     // Angular frequency of sound wave
    FLOAT ugas;                          // Internal energy of gas
    FLOAT volume;                        // Simulation box volume
    FLOAT *r;                            // Particle positions

    // Make local copies of parameters for setting up problem
    Nlattice1[0]    = simparams->intparams["Nlattice1[0]"];
    Nlattice1[1]    = simparams->intparams["Nlattice1[1]"];
    Nlattice1[2]    = simparams->intparams["Nlattice1[2]"];
    string x_boundary_lhs   = simparams->stringparams["boundary_lhs[0]"];
    string x_boundary_rhs   = simparams->stringparams["boundary_rhs[0]"];
    string y_boundary_lhs   = simparams->stringparams["boundary_lhs[1]"];
    string y_boundary_rhs   = simparams->stringparams["boundary_rhs[1]"];
    string z_boundary_lhs   = simparams->stringparams["boundary_lhs[2]"];
    string z_boundary_rhs   = simparams->stringparams["boundary_rhs[2]"];
    string ic       = simparams->stringparams["ic"];
    FLOAT rhofluid1 = simparams->floatparams["rhofluid1"];
    FLOAT press1    = simparams->floatparams["press1"];
    FLOAT gamma     = simparams->floatparams["gamma_eos"];
    FLOAT gammaone  = gamma - (FLOAT) 1.0;
    FLOAT amp       = simparams->floatparams["amp"];
    FLOAT temp0     = simparams->floatparams["temp0"];
    FLOAT mu_bar    = simparams->floatparams["mu_bar"];
    //FLOAT zmax      = simparams->floatparams["zmax"];

    debug2("[Ic::EwaldDensity]");

    if (hydro->gas_eos == "isothermal") {
      ugas   = temp0/gammaone/mu_bar;
      press1 = gammaone*rhofluid1*ugas;
      csound = sqrt(press1/rhofluid1);
    }
    else {
      ugas   = press1/rhofluid1/gammaone;
      csound = sqrt(gamma*press1/rhofluid1);
    }

    lambda = simbox.boxsize[0];
    volume = simbox.boxsize[0]*simbox.boxsize[1]*simbox.boxsize[2];
    kwave  = twopi/lambda;
    //omegawave = twopi*csound/lambda;

    // Allocate local and main particle memory
    if (ndim == 3) {
      Npart = Nlattice1[0]*Nlattice1[1]*Nlattice1[2];
    }
    hydro->Nhydro = Npart;
    //Nlattice1[0] = Npart;
    sim->AllocateParticleMemory();
    r = new FLOAT[ndim*hydro->Nhydro];

    // determine orientation of the problem (variable periodicity)
    // controls orientation of density structure in the case of
    // mixed boundary conditions (i.e. normal to the plane or axis
    // of the cylinder)
    periodicity = 0;
    if (x_boundary_lhs == "periodic" && x_boundary_rhs == "periodic") {
       periodicity+=1;
    }
    if (y_boundary_lhs == "periodic" && y_boundary_rhs == "periodic") {
      periodicity+=2;
    }
    if (z_boundary_lhs == "periodic" && z_boundary_rhs == "periodic") {
      periodicity+=4;
    }


    // 1D sinusoidal density perturbation
    //=============================================================================================
    if (ic == "ewaldsine") {

      lambda    = simbox.boxmax[0] - simbox.boxmin[0];
      kwave     = twopi/lambda;
      //omegawave = twopi*csound/lambda;

      // Add regular distribution of SPH particles
      AddCubicLattice(Npart,Nlattice1,r,simbox,false);
      //AddRandomBox(Npart,r,simbox);

      // Add sinusoidal density perturbation to particle distribution
      AddSinusoidalDensityPerturbation(Npart,amp,lambda,r);

      // Set all other particle quantities
      //-------------------------------------------------------------------------------------------
      for (i=0; i<Npart; i++) {
        Particle<ndim>& part = hydro->GetParticlePointer(i);

        // Set positions in main array with corresponind velocity perturbation
        for (k=0; k<ndim; k++) part.r[k] = r[ndim*i + k];
        for (k=0; k<ndim; k++) part.v[k] = (FLOAT) 0.0;
        part.m = rhofluid1*volume/(FLOAT) Npart;
        part.h = hydro->h_fac*pow(part.m/rhofluid1,invndim);

        if (hydro->gas_eos == "isothermal") part.u = temp0/gammaone/mu_bar;
        else part.u = press1/rhofluid1/gammaone;

      }
      //-------------------------------------------------------------------------------------------


    }
    //=============================================================================================
    else if (ic == "ewaldsine2") {

      lambda = simbox.boxmax[0] - simbox.boxmin[0];
      kwave = twopi/lambda;

      // Add regular distribution of SPH particles
      AddCubicLattice(Npart,Nlattice1,r,simbox,false);

      volume = simbox.boxsize[0]*simbox.boxsize[1]*simbox.boxsize[2];
      FLOAT volp = volume/(FLOAT) Npart;

      // Set all other particle quantities
      //-------------------------------------------------------------------------------------------
      for (i=0; i<Npart; i++) {
        Particle<ndim>& part = hydro->GetParticlePointer(i);

        // Set positions in main array with corresponind velocity perturbation
        for (k=0; k<ndim; k++) part.r[k] = r[ndim*i + k];
        for (k=0; k<ndim; k++) part.v[k] = 0.0;
        part.rho = rhofluid1*(1.0+amp*sin(kwave*part.r[0]));
        part.m   = part.rho*volp;
        part.h   = hydro->h_fac*pow(part.m/part.rho,invndim);

        if (hydro->gas_eos == "isothermal") part.u = temp0/gammaone/mu_bar;
        else part.u = press1/rhofluid1/gammaone;

      }
      //-------------------------------------------------------------------------------------------

    }
    //=============================================================================================
    else if (ic == "ewaldslab") {

      // it is assumed that the slab is selfgravitating, so boundary conditions for gravity
      // must be set properly
      if ((periodicity != 3) && (periodicity != 5) && (periodicity != 6)) {
        printf("For this test boundary conditions must be periodic in two directions");
        exit(0);
      }

      h0 = csound/sqrtf(twopi*rhofluid1);

      // Add regular distribution of SPH particles
      AddCubicLattice(Npart,Nlattice1,r,simbox,false);

      volume = simbox.boxsize[0]*simbox.boxsize[1]*simbox.boxsize[2];
      FLOAT volp = volume/(FLOAT) Npart;

      // Set all other particle quantities
      //-------------------------------------------------------------------------------------------
      for (i=0; i<Npart; i++) {
        Particle<ndim>& part = hydro->GetParticlePointer(i);

        // Set positions in main array with corresponind velocity perturbation
        for (k=0; k<ndim; k++) part.r[k] = r[ndim*i + k];
        for (k=0; k<ndim; k++) part.v[k] = 0.0;

        // normal to the slab depends on chosen BCs
        switch (periodicity) {
          case 3:
            part.rho = rhofluid1/powf(cosh(part.r[2]/h0),2);
            break;
          case 5:
            part.rho = rhofluid1/powf(cosh(part.r[1]/h0),2);
            break;
          case 6:
            part.rho = rhofluid1/powf(cosh(part.r[0]/h0),2);
            break;
        }
        part.m   = part.rho*volp;
        part.h   = hydro->h_fac*pow(part.m/part.rho,invndim);

        if (hydro->gas_eos == "isothermal") part.u = temp0/gammaone/mu_bar;
        else part.u = press1/rhofluid1/gammaone;

      }

      //-------------------------------------------------------------------------------------------


    }
    //=============================================================================================
    else if (ic == "ewaldcylinder") {

      // it is assumed that cylinder is selfgravitating, so boundary conditions for gravity
      // must be set properly
      if ((periodicity != 1) && (periodicity != 2) && (periodicity != 4)) {
        printf("For this test boundary conditions must be periodic in one direction");
        exit(0);
      }

      a2inv = pi*rhofluid1*0.5/pow(csound,2);

      // Add regular distribution of SPH particles
      AddCubicLattice(Npart,Nlattice1,r,simbox,false);

      volume = simbox.boxsize[0]*simbox.boxsize[1]*simbox.boxsize[2];
      FLOAT volp = volume/(FLOAT) Npart;

      // Set all other particle quantities
      //-------------------------------------------------------------------------------------------
      for (i=0; i<Npart; i++) {
        Particle<ndim>& part = hydro->GetParticlePointer(i);

        // Set positions in main array with corresponind velocity perturbation
        for (k=0; k<ndim; k++) part.r[k] = r[ndim*i + k];
        for (k=0; k<ndim; k++) part.v[k] = 0.0;
        switch (periodicity) {
          case 1:
            part.rho = rhofluid1/pow((1.0+a2inv*(pow(part.r[1],2) + pow(part.r[2],2))),2);
            break;
          case 2:
            part.rho = rhofluid1/pow((1.0+a2inv*(pow(part.r[0],2) + pow(part.r[2],2))),2);
            break;
          case 4:
            part.rho = rhofluid1/pow((1.0+a2inv*(pow(part.r[0],2) + pow(part.r[1],2))),2);
            break;
        }
        part.m   = part.rho*volp;
        part.h   = hydro->h_fac*pow(part.m/part.rho,invndim);

        if (hydro->gas_eos == "isothermal") part.u = temp0/gammaone/mu_bar;
        else part.u = press1/rhofluid1/gammaone;

      }

      //-------------------------------------------------------------------------------------------

    }
    //=============================================================================================

    sim->initial_h_provided = true;

  }
  //-----------------------------------------------------------------------------------------------
  else {
    string message = "Error : Ewald tests only run in 3D";
    ExceptionHandler::getIstance().raise(message);
  }
  //-----------------------------------------------------------------------------------------------

  return;
}



//=================================================================================================
//  Ic::PlummerSphere
/// Generate a Plummer sphere containing either stars, gas or a mixture of both.
/// Uses the algorithm described by Aarseth et al. (197?).  Only valid for 3 dimensions.
//=================================================================================================
template <int ndim>
void Ic<ndim>::PlummerSphere(void)
{

  Nbody<ndim>* nbody = sim->nbody;

  // Only compile for 3 dimensions
  //-----------------------------------------------------------------------------------------------
  if (ndim == 3) {

    bool flag;                           // Aux. flag
    int i,j,k;                           // Particle and dimension counter
    FLOAT raux;                          // Aux. float variable
    //FLOAT rcentre[ndim];                 // Position of centre of Plummer sphere
    FLOAT vplummer;                      // Velocity of Plummer components
    FLOAT x1,x2,x3,x4,x5,x6,x7;          // Aux. random number variables
    FLOAT rad,vm,ve,t1,t2,w,z;           // Other variables

    // Local copies of important parameters
    int Nhydro        = simparams->intparams["Nhydro"];
    int Nstar       = simparams->intparams["Nstar"];
    FLOAT gamma_eos = simparams->floatparams["gamma_eos"];
    FLOAT gasfrac   = simparams->floatparams["gasfrac"];
    FLOAT starfrac  = simparams->floatparams["starfrac"];
    FLOAT mplummer  = simparams->floatparams["mplummer"];
    FLOAT rplummer  = simparams->floatparams["rplummer"];
    FLOAT radius    = simparams->floatparams["radius"];
    FLOAT rstar     = simparams->floatparams["rstar"];

    debug1("[Ic::PlummerSphere]");

    hydro->Nhydro = Nhydro;
    hydro->Ntot = Nhydro;
    nbody->Nstar = Nstar;
    sim->AllocateParticleMemory();

    //for (k=0; k<ndim; k++) rcentre[k] = 0.0;
    raux = gasfrac + starfrac;
    gasfrac /= raux;
    starfrac /= raux;


    // Loop over all particles (gas and stars)
    //=============================================================================================
    for (j=0; j<Nhydro+Nstar; j++) {

      do {
        flag = false;
        x1 = sim->randnumb->floatrand();
        x2 = sim->randnumb->floatrand();
        x3 = sim->randnumb->floatrand();

        if (x1 == (FLOAT) 0.0 && x2 == (FLOAT) 0.0 && x3 == (FLOAT) 0.0) flag = true;
        rad = (FLOAT) 1.0 / sqrt(pow(x1,-(FLOAT) 2.0/ (FLOAT) 3.0) - (FLOAT) 1.0);
        if (rad > radius/rplummer) flag = true;
      } while (flag);

      z = ((FLOAT) 1.0 - (FLOAT) 2.0*x2)*rad;


      // Set position depending on particle type
      //-------------------------------------------------------------------------------------------
      if (j >= Nstar && j < Nstar + Nhydro) {
        i = j - Nstar;
        Particle<ndim>& part = hydro->GetParticlePointer(i);
        part.r[2] = z;
        part.r[0] = sqrt(rad*rad - z*z)*cos(twopi*x3);
        part.r[1] = sqrt(rad*rad - z*z)*sin(twopi*x3);
        part.m = gasfrac / (FLOAT) Nhydro;
      }
      else {
        i = j;
        nbody->stardata[i].r[0] = sqrt(rad*rad - z*z)*cos(twopi*x3);
        nbody->stardata[i].r[1] = sqrt(rad*rad - z*z)*sin(twopi*x3);
        nbody->stardata[i].r[2] = z;
        nbody->stardata[i].m    = starfrac / (FLOAT) Nstar;
      }

      // Maximum velocity for this distance
      ve = sqrt((FLOAT) 2.0 / sqrt((FLOAT) 1.0 + rad*rad));


      // Velocity of particle
      //-------------------------------------------------------------------------------------------
      do {
        x4 = sim->randnumb->floatrand();
        x5 = sim->randnumb->floatrand();
        t1 = (FLOAT) 0.1*x5;
        t2 = x4*x4*pow((FLOAT) 1.0 - x4*x4,(FLOAT) 3.5);
      } while (t1 > t2);

      vm = ve*x4;
      x6 = sim->randnumb->floatrand();
      x7 = sim->randnumb->floatrand();
      w = ((FLOAT) 1.0 - (FLOAT) 2.0*x6)*vm;


      // Set velocity depending on particle type
      //-------------------------------------------------------------------------------------------
      if (j >= Nstar && j < Nstar + Nhydro) {
        i = j - Nstar;
        Particle<ndim>& part = hydro->GetParticlePointer(i);
        for (k=0; k<ndim; k++) part.v[k] = (FLOAT) 0.0;
        FLOAT sound = sqrt((FLOAT) 0.16666666666666666 / sqrt((FLOAT) 1.0 + rad*rad));
        part.rho   = (FLOAT) 1.0;
        part.u     = sound*sound/(gamma_eos - (FLOAT) 1.0);
      }
      else {
        i = j;
        nbody->stardata[i].v[0] = sqrt(vm*vm - w*w)*cos(twopi*x7);
        nbody->stardata[i].v[1] = sqrt(vm*vm - w*w)*sin(twopi*x7);
        nbody->stardata[i].v[2] = w;
      }

    }
    //=============================================================================================


    // Instanly move to COM
    //ConvertToComFrame();
    vplummer = sqrt(mplummer/rplummer);

    // Now scale variables to required physical size
    for (i=0; i<Nhydro; i++) {
      Particle<ndim>& part = hydro->GetParticlePointer(i);
      for (k=0; k<ndim; k++) {
        part.r[k] = part.r[k]*rplummer;
        part.v[k] = part.v[k]*vplummer;
      }
      part.m = part.m*mplummer;
      if (i < Nhydro) part.u = part.u*(mplummer/rplummer);
    }

    for (i=0; i<Nstar; i++) {
      for (k=0; k<ndim; k++) {
        nbody->stardata[i].r[k] = nbody->stardata[i].r[k]*rplummer;
        nbody->stardata[i].v[k] = nbody->stardata[i].v[k]*vplummer;
      }
      nbody->stardata[i].m      = nbody->stardata[i].m*mplummer;
      nbody->stardata[i].radius = rstar;
      nbody->stardata[i].h      = nbody->kernp->invkernrange*rstar;
      nbody->stardata[i].invh   = 1.0 / (nbody->stardata[i].h + small_number_dp);
    }

  }
  //-----------------------------------------------------------------------------------------------
  else {
    ExceptionHandler::getIstance().raise("PlummerSphere can only be generated in 3d");
  }
  //-----------------------------------------------------------------------------------------------

  return;
}



//=================================================================================================
//  Ic::BlastWave
/// Set-up spherical blast wave test.
//=================================================================================================
template <int ndim>
void Ic<ndim>::BlastWave(void)
{
  int i;                               // Particle counter
  int k;                               // Dimension counter
  int Nbox;                            // No. of particles in box
  int Nlattice[3];                     // Lattice size
  FLOAT drsqd;                         // Distance squared
  FLOAT mbox;                          // Total mass inside simulation box
  FLOAT volume;                        // Volume of box
  FLOAT *r;                            // Positions of all particles

  // Create local copies of initial conditions parameters
  Nlattice[0]          = simparams->intparams["Nlattice1[0]"];
  Nlattice[1]          = simparams->intparams["Nlattice1[1]"];
  Nlattice[2]          = simparams->intparams["Nlattice1[2]"];
  FLOAT gammaone       = simparams->floatparams["gamma_eos"] - (FLOAT) 1.0;
  FLOAT rhofluid       = simparams->floatparams["rhofluid1"];
  FLOAT press1         = simparams->floatparams["press1"];
  FLOAT press2         = simparams->floatparams["press2"];
  FLOAT radius         = simparams->floatparams["radius"];
  string particle_dist = simparams->stringparams["particle_distribution"];

  debug2("[Ic::BlastWave]");


  // Compute size and range of fluid bounding boxes
  //-----------------------------------------------------------------------------------------------
  if (ndim == 1) {
    volume = simbox.boxmax[0] - simbox.boxmin[0];
    Nbox = Nlattice[0];
  }
  else if (ndim == 2) {
    volume = (simbox.boxmax[0] - simbox.boxmin[0])*(simbox.boxmax[1] - simbox.boxmin[1]);
    Nbox = Nlattice[0]*Nlattice[1];
  }
  else if (ndim == 3) {
    volume = (simbox.boxmax[0] - simbox.boxmin[0])*
      (simbox.boxmax[1] - simbox.boxmin[1])*(simbox.boxmax[2] - simbox.boxmin[2]);
    Nbox = Nlattice[0]*Nlattice[1]*Nlattice[2];
  }
  mbox  = volume*rhofluid;

  // Allocate local and main particle memory
  hydro->Nhydro = Nbox;
  sim->AllocateParticleMemory();
  r = new FLOAT[ndim*hydro->Nhydro];

  // Set pointer to SPH particle data


  // Add a cube of random particles defined by the simulation bounding box and
  // depending on the chosen particle distribution
  if (particle_dist == "random") {
    AddRandomBox(Nbox, r, simbox);
  }
  else if (particle_dist == "cubic_lattice") {
    AddCubicLattice(Nbox, Nlattice, r, simbox, true);
  }
  else if (particle_dist == "hexagonal_lattice") {
    AddHexagonalLattice(Nbox, Nlattice, r, simbox, true);
  }
  else {
    string message = "Invalid particle distribution option";
    ExceptionHandler::getIstance().raise(message);
  }

  // Record positions in main memory
  for (i=0; i<Nbox; i++) {
    Particle<ndim>& part = hydro->GetParticlePointer(i);
    for (k=0; k<ndim; k++) part.r[k] = r[ndim*i + k];
    drsqd = DotProduct(part.r, part.r, ndim);
    for (k=0; k<ndim; k++) part.v[k] = 0.0;
    part.m = mbox/(FLOAT) Nbox;
    part.h = hydro->h_fac*pow(part.m/rhofluid,invndim);
    if (drsqd < radius*radius) {
      part.u = press1/rhofluid/gammaone;
    }
    else {
      part.u = press2/rhofluid/gammaone;
    }
  }

  // Set initial smoothing lengths and create initial ghost particles
  //-----------------------------------------------------------------------------------------------
  hydro->Nghost = 0;
  hydro->Nghostmax = hydro->Nhydromax - hydro->Nhydro;
  hydro->Ntot = hydro->Nhydro;
  for (i=0; i<hydro->Nhydro; i++) hydro->GetParticlePointer(i).active = true;

  // Search ghost particles
  //sim->sphneib->SearchBoundaryGhostParticles(0.0,simbox,sph);

  sim->initial_h_provided = true;
  sim->rebuild_tree = true;
  //sphneib->BuildTree(rebuild_tree,n,ntreebuildstep,ntreestockstep,
                     //hydro->Ntot,hydro->Nhydromax,partdata,sph,timestep);

  //sphneib->UpdateAllSphProperties(hydro->Nhydro,hydro->Ntot,partdata,sph,nbody);

  // Update neighbour tre
  sim->rebuild_tree = true;
  //sphneib->BuildTree(rebuild_tree,n,ntreebuildstep,ntreestockstep,
                     //hydro->Ntot,hydro->Nhydromax,partdata,sph,timestep);

  // Calculate all SPH properties
  //sphneib->UpdateAllSphProperties(hydro->Nhydro,hydro->Ntot,partdata,sph,nbody);


  delete[] r;

  return;
}


//=================================================================================================
//  Ic::SedovBlastWave
/// Set-up Sedov blast wave test
//=================================================================================================
template <int ndim>
void Ic<ndim>::SedovBlastWave(void)
{
  int i;                               // Particle counter
  int k;                               // Dimension counter
  int Nbox;                            // No. of particles in box
  int Ncold;                           // No. of cold particles
  int Nhot;                            // No. of hot particles
  int Nlattice[3];                     // Lattice size
  int *hotlist;                        // List of 'hot' particles
  FLOAT drmag;                         // Distance
  FLOAT drsqd;                         // Distance squared
  FLOAT mbox;                          // Total mass inside simulation box
  FLOAT r_hot;                         // Size of 'hot' region
  FLOAT ufrac;                         // Internal energy fraction
  FLOAT umax;                          // Maximum u of all particles
  FLOAT utot;                          // Total internal energy
  FLOAT volume;                        // Volume of box
  FLOAT *r;                            // Positions of all particles

  // Create local copies of initial conditions parameters
  Nlattice[0]    = simparams->intparams["Nlattice1[0]"];
  Nlattice[1]    = simparams->intparams["Nlattice1[1]"];
  Nlattice[2]    = simparams->intparams["Nlattice1[2]"];
  int smooth_ic  = simparams->intparams["smooth_ic"];
  FLOAT rhofluid = simparams->floatparams["rhofluid1"];
  FLOAT kefrac   = simparams->floatparams["kefrac"];
  string particle_dist = simparams->stringparams["particle_distribution"];

  debug2("[Ic::SedovBlastWave]");


  // Compute size and range of fluid bounding boxes
  //-----------------------------------------------------------------------------------------------
  if (ndim == 1) {
    volume = simbox.boxmax[0] - simbox.boxmin[0];
    Nbox = Nlattice[0];
  }
  else if (ndim == 2) {
    volume = (simbox.boxmax[0] - simbox.boxmin[0])*(simbox.boxmax[1] - simbox.boxmin[1]);
    Nbox = Nlattice[0]*Nlattice[1];
  }
  else if (ndim == 3) {
    volume = (simbox.boxmax[0] - simbox.boxmin[0])*
      (simbox.boxmax[1] - simbox.boxmin[1])*(simbox.boxmax[2] - simbox.boxmin[2]);
    Nbox = Nlattice[0]*Nlattice[1]*Nlattice[2];
  }
  mbox  = volume*rhofluid;
  ufrac = max((FLOAT) 0.0,(FLOAT) 1.0 - kefrac);
  Ncold = 0;
  Nhot  = 0;
  r_hot = hydro->h_fac*hydro->kernrange*simbox.boxsize[0]/Nlattice[0];  //powf(powf((FLOAT) 4.0,ndim)/(FLOAT) Nbox,hydro->invndim);

  // Allocate local and main particle memory
  hydro->Nhydro = Nbox;
  sim->AllocateParticleMemory();
  r = new FLOAT[ndim*hydro->Nhydro];
  hotlist = new int[hydro->Nhydro];

  // Add a cube of random particles defined by the simulation bounding box and
  // depending on the chosen particle distribution
  if (particle_dist == "random") {
    AddRandomBox(Nbox,r,simbox);
  }
  else if (particle_dist == "cubic_lattice") {
    AddCubicLattice(Nbox,Nlattice,r,simbox,true);
  }
  else if (particle_dist == "hexagonal_lattice") {
    AddHexagonalLattice(Nbox,Nlattice,r,simbox,true);
  }
  else {
    string message = "Invalid particle distribution option";
    ExceptionHandler::getIstance().raise(message);
  }

  // Record positions in main memory
  for (i=0; i<Nbox; i++) {
    Particle<ndim>& part = hydro->GetParticlePointer(i);
    for (k=0; k<ndim; k++) part.r[k] = r[ndim*i + k];
    for (k=0; k<ndim; k++) part.v[k] = 0.0;
    part.m = mbox/(FLOAT) Nbox;
    part.h = hydro->h_fac*pow(part.m/rhofluid,invndim);
    part.u = small_number;
    //part.v[0] = 0.1*part.r[0] + 0.2*part.r[1] - 0.7*part.r[2];
  }

  // Set initial smoothing lengths and create initial ghost particles
  //-----------------------------------------------------------------------------------------------
  hydro->Nghost = 0;
  hydro->Nghostmax = hydro->Nhydromax - hydro->Nhydro;
  hydro->Ntot = hydro->Nhydro;
  for (i=0; i<hydro->Nhydro; i++) hydro->GetParticlePointer(i).active = true;

  // Search ghost particles
  //sim->sphneib->SearchBoundaryGhostParticles(0.0,simbox,sph);

  sim->initial_h_provided = true;
  sim->rebuild_tree = true;
  //sphneib->BuildTree(rebuild_tree,n,ntreebuildstep,ntreestockstep,
                     //hydro->Ntot,hydro->Nhydromax,partdata,sph,timestep);

  //sphneib->UpdateAllSphProperties(hydro->Nhydro,hydro->Ntot,partdata,sph,nbody);

  // Update neighbour tre
  sim->rebuild_tree = true;
  //sphneib->BuildTree(rebuild_tree,n,ntreebuildstep,ntreestockstep,
                     //hydro->Ntot,hydro->Nhydromax,partdata,sph,timestep);

  // Calculate all SPH properties
  //sphneib->UpdateAllSphProperties(hydro->Nhydro,hydro->Ntot,partdata,sph,nbody);

  // Now calculate which particles are hot
  //-----------------------------------------------------------------------------------------------
  umax = (FLOAT) 0.0;
  utot = (FLOAT) 0.0;
  for (i=0; i<hydro->Nhydro; i++) {
    Particle<ndim>& part = hydro->GetParticlePointer(i);
    drsqd = DotProduct(part.r,part.r,ndim);
    if (drsqd < r_hot*r_hot) {
      hotlist[i] = 1;
      if (smooth_ic == 1) part.u = part.m*hydro->kernp->w0(hydro->kernp->kernrange*sqrt(drsqd)/r_hot);
      else part.u = part.m;
      utot += part.u;
      umax = max(umax,part.u);
      Nhot++;
    }
    else {
      hotlist[i] = 0;
      Ncold++;
    }
  }

  // Normalise the energies
  //-----------------------------------------------------------------------------------------------
  for (i=0; i<hydro->Nhydro; i++) {
    Particle<ndim>& part = hydro->GetParticlePointer(i);
    if (hotlist[i] == 1) {
      drmag = sqrt(DotProduct(part.r,part.r,ndim));
      part.u = part.u/utot/part.m;
      //,1.0e-6*umax/part.m);
      for (k=0; k<ndim; k++) part.v[k] = sqrt(2.0*kefrac*part.u)*part.r[k]/(drmag + small_number);
      part.u = ufrac*part.u;
      //,1.0e-6*umax/part.m);
    }
    else {
      part.u = 1.0e-6/part.m;
      //for (k=0; k<ndim; k++) part.v[k] = (FLOAT) 0.0;
    }
  }

  delete[] hotlist;
  delete[] r;

  return;
}



//=================================================================================================
//  Ic::ShearFlow
/// Create shear-flow to test effective shear viscosity.
//=================================================================================================
template <int ndim>
void Ic<ndim>::ShearFlow(void)
{
  // Only compile for 2 dimensions
  //-----------------------------------------------------------------------------------------------
  if (ndim == 2) {

    int i;                             // Particle counter
    int k;                             // Dimension counter
    int Nbox;                          // No. of particles in box
    int Nlattice1[ndim];               // Lattice size
    FLOAT lambda;                      // Wavelength if velocity perturbation
    FLOAT kwave;                       // Wavenumber
    FLOAT volume;                      // Volume of box
    FLOAT *r;                          // Positions of particles

    // Make local copies of important parameters
    Nlattice1[0]    = simparams->intparams["Nlattice1[0]"];
    Nlattice1[1]    = simparams->intparams["Nlattice1[1]"];
    FLOAT amp       = simparams->floatparams["amp"];
    FLOAT gammaone  = simparams->floatparams["gamma_eos"] - (FLOAT) 1.0;
    FLOAT press1    = simparams->floatparams["press1"];
    FLOAT rhofluid1 = simparams->floatparams["rhofluid1"];

    debug2("[Ic::ShearFlow]");


    // Compute size and range of fluid bounding boxes
    volume = (simbox.boxmax[0] - simbox.boxmin[0])*(simbox.boxmax[1] - simbox.boxmin[1]);
    Nbox   = Nlattice1[0]*Nlattice1[1];
    lambda = simbox.boxmax[1] - simbox.boxmin[1];
    kwave  = twopi/lambda;

    // Allocate local and main particle memory
    hydro->Nhydro = Nbox;
    sim->AllocateParticleMemory();
    r = new FLOAT[ndim*hydro->Nhydro];


    // Add particles from cubic lattice
    if (Nbox > 0) {
      AddCubicLattice(Nbox,Nlattice1,r,simbox,false);
      //AddHexagonalLattice(Nbox,Nlattice1,r,simbox,false);

      for (i=0; i<Nbox; i++) {
        Particle<ndim>& part = hydro->GetParticlePointer(i);
        for (k=0; k<ndim; k++) part.r[k] = r[ndim*i + k];
        for (k=0; k<ndim; k++) part.v[k] = (FLOAT) 0.0;
        part.v[0] = amp*sin(kwave*part.r[1]);
        part.m    = rhofluid1*volume/(FLOAT) Nbox;
        part.h    = hydro->h_fac*pow(part.m/rhofluid1,invndim);
        part.u    = press1/rhofluid1/gammaone;
      }
    }

    delete[] r;

  }
  //-----------------------------------------------------------------------------------------------
  else {
    ExceptionHandler::getIstance().raise("Shear-flow test only in 2D");
  }
  //-----------------------------------------------------------------------------------------------

  return;
}



//=================================================================================================
//  Ic::SoundWave
/// Set-up isothermal sound-wave test.
//=================================================================================================
template <int ndim>
void Ic<ndim>::SoundWave(void)
{
  int i,k;                          // Particle and dimension counters
  int Nlattice1[ndim];              // Lattice size
  FLOAT csound;                     // (Isothermal) sound speed
  FLOAT lambda;                     // Wavelength of perturbation
  FLOAT kwave;                      // Wave number of perturbing sound wave
  //FLOAT omegawave;                  // Angular frequency of sound wave
  FLOAT ugas;                       // Internal energy of gas
  FLOAT *r;                         // Particle positions

  // Make local copies of parameters for setting up problem
  int Npart       = simparams->intparams["Nhydro"];
  FLOAT rhofluid1 = simparams->floatparams["rhofluid1"];
  FLOAT press1    = simparams->floatparams["press1"];
  FLOAT gamma     = simparams->floatparams["gamma_eos"];
  FLOAT gammaone  = gamma - (FLOAT) 1.0;
  FLOAT amp       = simparams->floatparams["amp"];
  FLOAT temp0     = simparams->floatparams["temp0"];
  FLOAT mu_bar    = simparams->floatparams["mu_bar"];
  //Nlattice1[0]    = simparams->intparams["Nlattice1[0]"];

  debug2("[Ic::SoundWave]");

  if (ndim != 1) {
    string message = "Sound wave only available in 1D";
    ExceptionHandler::getIstance().raise(message);
  }

  if (hydro->gas_eos == "isothermal") {
    ugas   = temp0/gammaone/mu_bar;
    press1 = gammaone*rhofluid1*ugas;
    csound = sqrt(press1/rhofluid1);
  }
  else {
    ugas   = press1/rhofluid1/gammaone;
    csound = sqrt(gamma*press1/rhofluid1);
  }

  lambda = simbox.boxmax[0] - simbox.boxmin[0];
  kwave = twopi/lambda;
  //omegawave = twopi*csound/lambda;

  // Allocate local and main particle memory
  for (k=0; k<ndim; k++) Nlattice1[k] = 1;
  Nlattice1[0] = Npart;
  hydro->Nhydro = Npart;
  sim->AllocateParticleMemory();
  r = new FLOAT[ndim*hydro->Nhydro];

  // Add regular distribution of SPH particles
  AddCubicLattice(Npart,Nlattice1,r,simbox,false);

  // Add sinusoidal density perturbation to particle distribution
  AddSinusoidalDensityPerturbation(Npart,amp,lambda,r);

  // Set all other particle quantities
  //----------------------------------------------------------------------------------------------
  for (i=0; i<Npart; i++) {
    Particle<ndim>& part = hydro->GetParticlePointer(i);

    // Set positions in main array with corresponind velocity perturbation
    for (k=0; k<ndim; k++) part.r[k] = r[ndim*i];
    for (k=0; k<ndim; k++) part.v[k] = csound*amp*sin(kwave*r[ndim*i]);
    part.m = rhofluid1*lambda/(FLOAT) Npart;
    part.h = hydro->h_fac*pow(part.m/rhofluid1,invndim);

    if (hydro->gas_eos == "isothermal") {
      part.u = temp0/gammaone/mu_bar;
    }
    else {
      part.u = press1/rhofluid1/gammaone;
    }
  }
  //-----------------------------------------------------------------------------------------------

  sim->initial_h_provided = true;
  delete[] r;

  return;
}



//=================================================================================================
//  Ic::SpitzerExpansion
/// Set-up Spitzer expansion simulation for single ionising source
//=================================================================================================
template <int ndim>
void Ic<ndim>::SpitzerExpansion(void)
{
  int i,k;                             // Particle and dimension counters
  int Nsphere;                         // Actual number of particles in sphere
  FLOAT rcentre[ndim];                 // Position of sphere centre
  FLOAT rhofluid;                      // ..
  FLOAT volume;                        // Volume of sphere
  FLOAT *r;                            // Particle position vectors

  // Local copies of important parameters
  int Npart            = simparams->intparams["Nhydro"];
  FLOAT mcloud         = simparams->floatparams["mcloud"];
  FLOAT radius         = simparams->floatparams["radius"];
  string particle_dist = simparams->stringparams["particle_distribution"];

  debug2("[Ic::SpitzerExpansion]");

  mcloud /= simunits.m.outscale;
  radius /= simunits.r.outscale;


  r = new FLOAT[ndim*Npart];
  for (i=0; i<ndim*Npart; i++) r[i] = (FLOAT) 0.0;

  // Add a sphere of random particles with origin 'rcentre' and radius 'radius'
  for (k=0; k<ndim; k++) rcentre[k] = (FLOAT) 0.0;

  // Create the sphere depending on the choice of initial particle distribution
  if (particle_dist == "random") {
    AddRandomSphere(Npart, r, rcentre, radius);
  }
  else if (particle_dist == "cubic_lattice" || particle_dist == "hexagonal_lattice") {
    Nsphere = AddLatticeSphere(Npart, r, rcentre, radius, particle_dist);
    if (Nsphere != Npart) {
      cout << "Warning! Unable to converge to required "
           << "no. of ptcls due to lattice symmetry" << endl;
    }
    Npart = Nsphere;
  }
  else {
    string message = "Invalid particle distribution option";
    ExceptionHandler::getIstance().raise(message);
  }

  hydro->Nhydro = Npart;
  sim->AllocateParticleMemory();

  if (ndim == 1) volume = (FLOAT) 2.0*radius;
  else if (ndim == 2) volume = pi*radius*radius;
  else if (ndim == 3) volume = (FLOAT) 4.0*onethird*pi*pow(radius,3);
  rhofluid = mcloud / volume;


  // Record particle positions and initialise all other variables
#pragma omp parallel for default(none) shared(mcloud,Npart,r,rhofluid,volume) private(i,k)
  for (i=0; i<hydro->Nhydro; i++) {
    Particle<ndim>& part = hydro->GetParticlePointer(i);
    for (k=0; k<ndim; k++) {
      part.r[k] = r[ndim*i + k];
      part.v[k] = (FLOAT) 0.0;
      part.a[k] = (FLOAT) 0.0;
    }
    //part.m = rhofluid*volume / (FLOAT) Npart;
    part.m = mcloud / (FLOAT) Npart;
    part.h = hydro->h_fac*pow(part.m/rhofluid,invndim);
    part.u = small_number; //press/rhofluid/gammaone;
    part.iorig = i;
  }

  sim->initial_h_provided = true;

  delete[] r;

  return;
}


//=================================================================================================
//  Ic::IsothermSphere
/// Create a r^-2 density sphere of particles of given origin and radius.
//=================================================================================================
template <int ndim>
void Ic<ndim>::IsothermSphere(void)
{
  int i,k;                          // Particle and dimension counters
  FLOAT rcentre[ndim];              // Position of sphere centre
  FLOAT volume;                     // Volume of sphere
  FLOAT *r;                         // Particle position vectors

  // Local copies of important parameters
  int Npart            = simparams->intparams["Nsph"];
  FLOAT mcloud         = simparams->floatparams["mcloud"];
  FLOAT radius         = simparams->floatparams["radius"];
  FLOAT rhofluid       = simparams->floatparams["rhofluid1"];
  FLOAT press          = simparams->floatparams["press1"];
  FLOAT temp0          = simparams->floatparams["temp0"];
  FLOAT mu_bar         = simparams->floatparams["mu_bar"];
  FLOAT gammaone       = simparams->floatparams["gamma_eos"] - 1.0;
  string particle_dist = simparams->stringparams["particle_distribution"];

  debug2("[Ic::IsothermSphere]");

  mcloud   /= simunits.m.outscale;
  radius   /= simunits.r.outscale;
  rhofluid /= simunits.rho.outscale;
  press    /= simunits.press.outscale;
  r = new FLOAT[ndim*Npart];

  // Add a sphere of random particles with origin 'rcentre' and radius 'radius'
  for (k=0; k<ndim; k++) rcentre[k] = (FLOAT) 0.0;
  Addr2Sphere(Npart, r, rcentre, radius);

  hydro->Nhydro = Npart;
  sim->AllocateParticleMemory();

  if (ndim == 1) volume = 2.0*radius;
  else if (ndim == 2) volume = pi*radius*radius;
  else if (ndim == 3) volume = 4.0*onethird*pi*pow(radius,3);
  //if (mcloud > small_number && radius > small_number)
  //  rhofluid = mcloud / volume;
  rhofluid = mcloud / volume;


  // Record particle positions and initialise all other variables
#pragma omp parallel for default(none)\
  shared(gammaone,mcloud,Npart,press,r,rhofluid,volume,temp0,mu_bar) private(i,k)
  for (i=0; i<hydro->Nhydro; i++) {
    Particle<ndim>& part = hydro->GetParticlePointer(i);
    for (k=0; k<ndim; k++) {
      part.r[k] = r[ndim*i + k];
      part.v[k] = (FLOAT) 0.0;
      part.a[k] = (FLOAT) 0.0;
    }
    if (hydro->gas_eos == "isothermal") {
      part.u = temp0/gammaone/mu_bar;
    }
    else {
      part.u = press/rhofluid/gammaone;
    }
    part.m = mcloud / (FLOAT) Npart;
    part.h = hydro->h_fac*pow(part.m/rhofluid,invndim);

    part.iorig = i;
  }

  sim->initial_h_provided = true;

  delete[] r;

  return;
}



//=================================================================================================
//  Ic::RotIsothermSphere
/// Create a r^-2 density sphere of particles of given origin and radius with solid body rotation.
//=================================================================================================
template <int ndim>
void Ic<ndim>::RotIsothermSphere(void)
{
  int i,k;                             // Particle and dimension counters
  FLOAT rcentre[ndim];                 // Position of sphere centre
  FLOAT volume;                        // Volume of sphere
  FLOAT *r;                            // Particle position vectors
  FLOAT r_perp[3];                     // Perpendicular vector
  FLOAT r_center;                      // Radius to centre
  FLOAT norm;                          // ..
  FLOAT pc = 3.08567758*pow(10,16);    // ..

  // Local copies of important parameters
  int Npart            = simparams->intparams["Nsph"];
  FLOAT mcloud         = simparams->floatparams["mcloud"];
  FLOAT radius         = simparams->floatparams["radius"];
  FLOAT rhofluid       = simparams->floatparams["rhofluid1"];
  FLOAT press          = simparams->floatparams["press1"];
  FLOAT temp0          = simparams->floatparams["temp0"];
  FLOAT mu_bar         = simparams->floatparams["mu_bar"];
  FLOAT gammaone       = simparams->floatparams["gamma_eos"] - 1.0;
  FLOAT omega          = simparams->floatparams["omega"];
  FLOAT omega_inv      = 1.0/omega;
  string particle_dist = simparams->stringparams["particle_distribution"];

  debug2("[Ic::RotIsothermSphere]");

  mcloud    /= simunits.m.outscale;
  radius    /= simunits.r.outscale;
  rhofluid  /= simunits.rho.outscale;
  press     /= simunits.press.outscale;
  omega_inv /= simunits.t.outscale;
  std::cout << omega << endl;
  omega = 1 / omega_inv;
  std::cout << omega << endl;
  r = new FLOAT[ndim*Npart];

  // Add a sphere of random particles with origin 'rcentre' and radius 'radius'
  for (k=0; k<ndim; k++) rcentre[k] = (FLOAT) 0.0;
  Addr2Sphere(Npart, r, rcentre, radius);

  hydro->Nhydro = Npart;
  sim->AllocateParticleMemory();

  if (ndim == 1) volume = 2.0*radius;
  else if (ndim == 2) volume = pi*radius*radius;
  else if (ndim == 3) volume = 4.0*onethird*pi*pow(radius,3);
  //if (mcloud > small_number && radius > small_number)
  //  rhofluid = mcloud / volume;
  rhofluid = mcloud / volume;


  // Record particle positions and initialise all other variables
#pragma omp parallel for default(none)\
  shared(gammaone,mcloud,Npart,press,r,rhofluid,volume,temp0,mu_bar) private(i,k)
  for (i=0; i<hydro->Nhydro; i++) {
    Particle<ndim>& part = hydro->GetParticlePointer(i);
    for (k=0; k<ndim; k++) {
      part.r[k] = r[ndim*i + k];
      part.a[k] = (FLOAT) 0.0;
    }

    if (hydro->gas_eos == "isothermal") {
      part.u = temp0/gammaone/mu_bar;
    }
    else {
      part.u = press/rhofluid/gammaone;
    }
    part.m = mcloud / (FLOAT) Npart;
    part.h = hydro->h_fac*pow(part.m/rhofluid, invndim);
  }

  if (ndim == 3) {
    for (i=0; i<hydro->Nhydro; i++) {
      Particle<ndim>& part = hydro->GetParticlePointer(i);
      part.iorig = i;

      r_perp[0] = -part.r[1];
      r_perp[1] = part.r[0];
      r_perp[2] = (FLOAT) 0.0;
      norm      = pow(pow(r_perp[0],2) + pow(r_perp[1],2),0.5);
      r_perp[0] = r_perp[0]/norm;
      r_perp[1] = r_perp[1]/norm;
      r_perp[2] = r_perp[2]/norm;
      r_center  = pow(pow(part.r[0],2) + pow(part.r[1],2) + pow(part.r[2],2),0.5);
      for (k=0; k<ndim; k++) part.v[k] = r_perp[k]*r_center*omega*pc;
    }
  }

  sim->initial_h_provided = true;

  delete[] r;

  return;
}



//=================================================================================================
//  Ic::TurbIsothermSphere
/// Create a r^-2 density sphere of particles of given origin and radius with turbulent velocity.
//=================================================================================================
template <int ndim>
void Ic<ndim>::TurbIsothermSphere(void)
{
  int i,k;                          // Particle and dimension counters
  FLOAT rcentre[ndim];              // Position of sphere centre
  FLOAT gpecloud;                   // ..
  FLOAT keturb;                     // ..
  FLOAT mp;                         // Mass of one particle
  FLOAT rho;                        // Fluid density
  FLOAT xmin;                       // ..
  FLOAT vfactor;                    // ..
  FLOAT *r;                         // Positions of all particles
  FLOAT *v;                         // Velocities of all particles
  FLOAT dxgrid;                     // ..
  FLOAT rmax[ndim];                 // ..
  FLOAT rmin[ndim];                 // ..
  DOUBLE *vfield;                   // ..

  // Local copies of important parameters
  int Npart            = simparams->intparams["Nsph"];
  int field_type       = simparams->intparams["field_type"];
  int gridsize         = simparams->intparams["gridsize"];
  FLOAT mcloud         = simparams->floatparams["mcloud"];
  FLOAT radius         = simparams->floatparams["radius"];
  FLOAT temp0          = simparams->floatparams["temp0"];
  FLOAT mu_bar         = simparams->floatparams["mu_bar"];
  FLOAT gammaone       = simparams->floatparams["gamma_eos"] - 1.0;
  FLOAT alpha_turb     = simparams->floatparams["alpha_turb"];
  FLOAT power_turb     = simparams->floatparams["power_turb"];
  string particle_dist = simparams->stringparams["particle_distribution"];

  debug2("[Ic::TurbIsothermSphere]");

#if !defined(FFTW_TURBULENCE)
  string message = "FFTW turbulence flag not set";
  ExceptionHandler::getIstance().raise(message);
#endif

  // Convert any parameters to code units
  mcloud /= simunits.m.outscale;
  radius /= simunits.r.outscale;
  temp0  /= simunits.temp.outscale;

  // Calculate gravitational potential energy of uniform cloud
  gpecloud = 0.6*mcloud*mcloud/radius;

  r = new FLOAT[ndim*Npart];
  v = new FLOAT[ndim*Npart];

  // Add a sphere of random particles with origin 'rcentre' and radius 'radius'
  for (k=0; k<ndim; k++) rcentre[k] = (FLOAT) 0.0;
  Addr2Sphere(Npart, r, rcentre, radius);

  // Allocate local and main particle memory
  hydro->Nhydro = Npart;
  sim->AllocateParticleMemory();
  mp = mcloud / (FLOAT) Npart;
  rho = 3.0*mcloud / (4.0*pi*pow(radius,3));

  // Record particle properties in main memory
  for (i=0; i<Npart; i++) {
    Particle<ndim>& part = hydro->GetParticlePointer(i);
    for (k=0; k<ndim; k++) part.r[k] = r[ndim*i + k];
    for (k=0; k<ndim; k++) part.v[k] = v[ndim*i + k];
    part.m = mp;
    part.h = hydro->h_fac*pow(part.m/rho,invndim);
    part.u = temp0/gammaone/mu_bar;
  }

  sim->initial_h_provided = true;


  // Generate turbulent velocity field for given power spectrum slope
  vfield = new DOUBLE[ndim*gridsize*gridsize*gridsize];
  hydro->ComputeBoundingBox(rmax, rmin, hydro->Nhydro);
  xmin = 9.9e20;
  dxgrid = 0.0;
  for (k=0; k<ndim; k++) {
    dxgrid = max(dxgrid,(rmax[k] - rmin[k])/(FLOAT) (gridsize - 1));
    xmin = min(xmin, rmin[k]);
  }

  // Generate gridded velocity field
  GenerateTurbulentVelocityField(field_type, gridsize, power_turb, vfield);

  // Now interpolate generated field onto particle positions
  InterpolateVelocityField(hydro->Nhydro, gridsize, xmin, dxgrid, r, vfield, v);

  // Finally, copy velocities to main SPH particle array
  for (i=0; i<hydro->Nhydro; i++) {
    Particle<ndim>& part = hydro->GetParticlePointer(i);
    for (k=0; k<ndim; k++) part.v[k] = v[ndim*i + k];
  }

  // Change to COM frame of reference
  sim->SetComFrame();

  // Calculate total kinetic energy of turbulent velocity field
  keturb = 0.0;
  for (i=0; i<hydro->Nhydro; i++) {
    Particle<ndim>& part = hydro->GetParticlePointer(i);
    keturb += part.m*DotProduct(part.v, part.v, ndim);
  }
  keturb *= 0.5;

  vfactor = sqrt(alpha_turb*gpecloud/keturb);
  cout << "Scaling factor : " << vfactor << endl;

  // Now rescale velocities to give required turbulent energy in cloud
  for (i=0; i<hydro->Nhydro; i++) {
    Particle<ndim>& part = hydro->GetParticlePointer(i);
    for (k=0; k<ndim; k++) part.v[k] *= vfactor;
  }

  delete[] v;
  delete[] r;

  return;
}



//=================================================================================================
//  Ic::BinaryStar
/// Create a simple binary star problem
//=================================================================================================
template <int ndim>
void Ic<ndim>::BinaryStar(void)
{
  int k;                               // Dimension counter
  DOUBLE rbinary[ndim];                // Position of binary COM
  DOUBLE vbinary[ndim];                // Velocity of binary COM

  // Binary star parameters
  FLOAT abin     = simparams->floatparams["abin"];
  FLOAT ebin     = simparams->floatparams["ebin"];
  FLOAT m1       = simparams->floatparams["m1"];
  FLOAT m2       = simparams->floatparams["m2"];
  FLOAT phirot   = simparams->floatparams["phirot"];
  FLOAT thetarot = simparams->floatparams["thetarot"];
  FLOAT psirot   = simparams->floatparams["psirot"];

  Nbody<ndim>* nbody = sim->nbody;

  debug2("[Ic::BinaryStar]");

  if (ndim == 1) {
    string message = "Binary test not available in 1D";
    ExceptionHandler::getIstance().raise(message);
  }

  // Allocate local and main particle memory
  //hydro->Nhydro = 0;
  //hydro->Ntot = 0;
  nbody->Nstar = 2;
  sim->AllocateParticleMemory();

  // Add binary star
  for (k=0; k<ndim; k++) rbinary[k] = 0.0;
  for (k=0; k<ndim; k++) vbinary[k] = 0.0;
  AddBinaryStar(abin,ebin,m1,m2,0.01,0.01,phirot,thetarot,psirot,0.0,
                rbinary,vbinary,nbody->stardata[0],nbody->stardata[1]);

  return;
}



//=================================================================================================
//  Ic::TripleStar
/// Create a simple triple star problem
//=================================================================================================
template <int ndim>
void Ic<ndim>::TripleStar(void)
{
  int k;                               // Dimension counter
  DOUBLE rbinary[ndim];                // Position of binary COM
  DOUBLE vbinary[ndim];                // Velocity of binary COM
  NbodyParticle<ndim> b1;              // Inner binary COM particle

  // Triple star parameters
  FLOAT abin1    = simparams->floatparams["abin"];
  FLOAT abin2    = simparams->floatparams["abin2"];
  FLOAT ebin1    = simparams->floatparams["ebin"];
  FLOAT ebin2    = simparams->floatparams["ebin2"];
  FLOAT m1       = simparams->floatparams["m1"];
  FLOAT m2       = simparams->floatparams["m2"];
  FLOAT m3       = simparams->floatparams["m3"];
  FLOAT phirot   = simparams->floatparams["phirot"];
  FLOAT psirot   = simparams->floatparams["psirot"];
  FLOAT thetarot = simparams->floatparams["thetarot"];

  Nbody<ndim>* nbody = sim->nbody;

  debug2("[SphIc::TripleStar]");

  if (ndim == 1) {
    string message = "Quadruple test not available in 1D";
    ExceptionHandler::getIstance().raise(message);
  }

  // Allocate local and main particle memory
  //hydro->Nhydro = 0;
  //hydro->Ntot = 0;
  nbody->Nstar = 3;
  sim->AllocateParticleMemory();

  // Compute main binary orbit
  for (k=0; k<ndim; k++) rbinary[k] = 0.0;
  for (k=0; k<ndim; k++) vbinary[k] = 0.0;
  AddBinaryStar(abin1,ebin1,m1+m2,m3,0.0001,0.0001,phirot,thetarot,psirot,0.0,
                rbinary,vbinary,b1,nbody->stardata[2]);

  // Now compute both components
  AddBinaryStar(abin2,ebin2,m1,m2,0.0001,0.0001,phirot,thetarot,psirot,0.0,
                b1.r,b1.v,nbody->stardata[0],nbody->stardata[1]);

  return;
}



//=================================================================================================
//  Ic::QuadrupleStar
/// Create a simple quadruple star problem
//=================================================================================================
template <int ndim>
void Ic<ndim>::QuadrupleStar(void)
{
  int k;                               // Dimension counter
  DOUBLE rbinary[ndim];                // Position of binary COM
  DOUBLE vbinary[ndim];                // Velocity of binary COM
  NbodyParticle<ndim> b1;              // Star/binary 1
  NbodyParticle<ndim> b2;              // Star/binary 2

  // Quadruple star parameters
  FLOAT abin1    = simparams->floatparams["abin"];
  FLOAT abin2    = simparams->floatparams["abin2"];
  FLOAT ebin1    = simparams->floatparams["ebin"];
  FLOAT ebin2    = simparams->floatparams["ebin2"];
  FLOAT m1       = simparams->floatparams["m1"];
  FLOAT m2       = simparams->floatparams["m2"];
  FLOAT m3       = simparams->floatparams["m3"];
  FLOAT m4       = simparams->floatparams["m4"];
  FLOAT phirot   = simparams->floatparams["phirot"];
  FLOAT psirot   = simparams->floatparams["psirot"];
  FLOAT thetarot = simparams->floatparams["thetarot"];

  Nbody<ndim>* nbody = sim->nbody;

  debug2("[SphIc::QuadrupleStar]");

  if (ndim == 1) {
    string message = "Quadruple test not available in 1D";
    ExceptionHandler::getIstance().raise(message);
  }

  // Allocate local and main particle memory
  //hydro->Nhydro = 0;
  //hydro->Ntot = 0;
  nbody->Nstar = 4;
  sim->AllocateParticleMemory();

  // Compute main binary orbit
  for (k=0; k<ndim; k++) rbinary[k] = 0.0;
  for (k=0; k<ndim; k++) vbinary[k] = 0.0;
  AddBinaryStar(abin1,ebin1,m1+m2,m3+m4,0.01,0.01,phirot,thetarot,psirot,
                0.0,rbinary,vbinary,b1,b2);

  // Now compute components of both inner binaries
  AddBinaryStar(abin2,ebin2,m1,m2,0.0001,0.0001,phirot,thetarot,psirot,
                0.0,b1.r,b1.v,nbody->stardata[0],nbody->stardata[1]);
  AddBinaryStar(abin2,ebin2,m3,m4,0.0001,0.0001,phirot,thetarot,psirot,
                0.0,b2.r,b2.v,nbody->stardata[2],nbody->stardata[3]);

  return;
}



//=================================================================================================
//  Ic::AddBinaryStar
/// Add a binary star of given mass, eccentricity and separation.
/// (Code provided courtesy of S. P. Goodwin; 29/09/2013)
//=================================================================================================
template <int ndim>
void Ic<ndim>::AddBinaryStar
 (DOUBLE sma,                          ///< Semi-major axis
  DOUBLE eccent,                       ///< Orbital eccentricity
  DOUBLE m1,                           ///< Mass of star 1
  DOUBLE m2,                           ///< Mass of star 2
  DOUBLE h1,                           ///< Smoothing length of star 1
  DOUBLE h2,                           ///< Smoothing length of star 2
  DOUBLE phirot,                       ///< 'phi' Euler rotation angle
  DOUBLE thetarot,                     ///< 'theta' Euler rotation angle
  DOUBLE phase,                        ///< Phase angle
  DOUBLE psirot,                       ///< 'tpsi' rotation angle
  DOUBLE *rbinary,                     ///< Position of COM of binary
  DOUBLE *vbinary,                     ///< Velocity of COM of binary
  NbodyParticle<ndim> &s1,             ///< Star 1
  NbodyParticle<ndim> &s2)             ///< Star 2
{

  //-----------------------------------------------------------------------------------------------
  if (ndim > 1) {
    debug2("[Ic::AddBinaryStar]");

    int k;                               // Dimension counter
    FLOAT mbin = m1 + m2;                // Total binary mass

    // randomly sample M to get theta
    FLOAT M = 2.0*pi*sim->randnumb->floatrand();

    // from this solve to get eccentric anomoly E - e sin(theta) = M
    // N-R method x_1 = x_0 - f(x_0)/f'(x_0)
    FLOAT Ee = M;
    FLOAT old = M;
    do {
      old = Ee;
      Ee = Ee - (Ee - eccent*sin(Ee) - M)/(1.0 - eccent*cos(Ee));
    } while (fabs(old - Ee) > (FLOAT) 1.0e-6);

    // Next get theta tan(t/2) = sqrt((1+e)/(1-e))*tan(E/2)
    FLOAT theta = sqrt(((FLOAT) 1.0 + eccent)/((FLOAT) 1.0 - eccent))*tan((FLOAT) 0.5*Ee);
    theta = (FLOAT) 2.0*atan(theta);

    // Total separation
    FLOAT sep = sma*((FLOAT) 1.0 - eccent*eccent)/((FLOAT) 1.0 + eccent*cos(theta));

    // Get velocity
    FLOAT vel = (m1 + m2)*((FLOAT) 2.0/sep - (FLOAT) 1.0/sma);
    vel = sqrt(vel);

    // ..
    FLOAT hc = sqrt(((FLOAT) 1.0 + eccent*cos(theta))/((FLOAT) 2.0 - sep/sma));
    FLOAT phi = acos(hc);

    // Set properties of star 1
    // put on x-y plane to start
    for (k=0; k<ndim; k++) s1.r[k] = (FLOAT) 0.0;
    for (k=0; k<ndim; k++) s1.v[k] = (FLOAT) 0.0;
    s1.m = m1;
    s1.h = h1;
    s1.invh = (FLOAT) 1.0 / s1.h;
    s1.r[0] += sep*cos(theta)*m2/mbin;
    s1.r[1] += sep*sin(theta)*m2/mbin;
    s1.v[0] += -vel*cos((FLOAT) 0.5*pi - theta + phi)*m2/mbin;
    s1.v[1] += vel*sin((FLOAT) 0.5*pi - theta + phi)*m2/mbin;

    // Set properties of star 2
    for (k=0; k<ndim; k++) s2.r[k] = (FLOAT) 0.0;
    for (k=0; k<ndim; k++) s2.v[k] = (FLOAT) 0.0;
    s2.m = m2;
    s2.h = h2;
    s2.invh = (FLOAT) 1.0 / s2.h;
    s2.r[0] -= sep*cos(theta)*m1/mbin;
    s2.r[1] -= sep*sin(theta)*m1/mbin;
    s2.v[0] -= -vel*cos((FLOAT) 0.5*pi - theta + phi)*m1/mbin;
    s2.v[1] -= vel*sin((FLOAT) 0.5*pi - theta + phi)*m1/mbin;

    // Rotate binary to given orientation using Euler angles
    EulerAngleRotation(phirot,thetarot,psirot,s1.r);
    EulerAngleRotation(phirot,thetarot,psirot,s1.v);
    EulerAngleRotation(phirot,thetarot,psirot,s2.r);
    EulerAngleRotation(phirot,thetarot,psirot,s2.v);

    // Now move binary to given centre of position and velocity
    for (k=0; k<ndim; k++) s1.r[k] += rbinary[k];
    for (k=0; k<ndim; k++) s1.v[k] += vbinary[k];
    for (k=0; k<ndim; k++) s2.r[k] += rbinary[k];
    for (k=0; k<ndim; k++) s2.v[k] += vbinary[k];

  }
  //-----------------------------------------------------------------------------------------------
  else {
    string message = "Binary test not available in 1D";
    ExceptionHandler::getIstance().raise(message);
  }
  //-----------------------------------------------------------------------------------------------

  return;
}



//=================================================================================================
//  Ic::AddRandomBox
/// Populate given bounding box with random particles.
//=================================================================================================
template <int ndim>
void Ic<ndim>::AddRandomBox
 (int Npart,                           ///< [in] No. of particles
  FLOAT *r,                            ///< [out] Positions of particles
  DomainBox<ndim> box)                 ///< [in] Bounding box containing particles
{
  debug2("[Ic::AddRandomBox]");

  for (int i=0; i<Npart; i++) {
    for (int k=0; k<ndim; k++) {
      r[ndim*i + k] = box.boxmin[k] + (box.boxmax[k] - box.boxmin[k])*sim->randnumb->floatrand();
    }
  }

  return;
}



//=================================================================================================
//  Ic::AddRandomSphere
/// Add random sphere of particles
//=================================================================================================
template <int ndim>
void Ic<ndim>::AddRandomSphere
 (int Npart,                           ///< [in] No. of particles in sphere
  FLOAT *r,                            ///< [out] Positions of particles in sphere
  FLOAT rcentre[ndim],                 ///< [in] Position of sphere centre
  FLOAT radius)                        ///< [in] Radius of sphere
{
  int i,k;                             // Particle and dimension counters
  FLOAT rad;                           // Radius of particle
  FLOAT rpos[ndim];                    // Random position of new particle

  debug2("[Ic::AddRandomSphere]");

  // Loop over all required particles
  //-----------------------------------------------------------------------------------------------
  for (i=0; i<Npart; i++) {

    // Continously loop until random particle lies inside sphere
    do {
      for (k=0; k<ndim; k++)
      rpos[k] = (FLOAT) 1.0 - (FLOAT) 2.0*sim->randnumb->floatrand();
      rad = DotProduct(rpos,rpos,ndim);
    } while (rad > 1.0);

    for (k=0; k<ndim; k++) r[ndim*i + k] = rcentre[k] + radius*rpos[k];
  }
  //-----------------------------------------------------------------------------------------------

  return;
}



//=================================================================================================
//  Ic::AddLatticeSphere
/// Add sphere of particles cut-out of regular lattice
//=================================================================================================
template <int ndim>
int Ic<ndim>::AddLatticeSphere
 (int Npart,                           ///< [in] No. of particles in sphere
  FLOAT *r,                            ///< [out] Positions of particles in sphere
  FLOAT rcentre[ndim],                 ///< [in] Position of sphere centre
  FLOAT radius,                        ///< [in] Radius of sphere
  string particle_dist)                ///< [in] String of lattice type
{
  int i,k;                             // Particle and dimension counters
  int Naux;                            // Aux. particle number
  int Nlattice[3];                     // Lattice size
  FLOAT theta;                         // Euler angle for random rotation of lattice
  FLOAT phi;                           //        "                      "
  FLOAT psi;                           //        "                      "
  FLOAT *raux;                         // Temp. array to hold particle positions
  DomainBox<ndim> box1;                // Bounding box

  debug2("[Ic::AddLatticeSphere]");

  assert(r);

  // Set parameters for box and lattice to ensure it contains enough particles
  for (k=0; k<3; k++) Nlattice[k] = 1;
  for (k=0; k<ndim; k++) Nlattice[k] = 3*(int) powf((FLOAT) Npart, invndim);
  for (k=0; k<ndim; k++) box1.boxmin[k] = -2.0;
  for (k=0; k<ndim; k++) box1.boxmax[k] = 2.0;
  Naux = Nlattice[0]*Nlattice[1]*Nlattice[2];
  raux = new FLOAT[ndim*Naux];

  // Create a bounding box to hold lattice sphere
  if (particle_dist == "cubic_lattice") {
    AddCubicLattice(Naux, Nlattice, raux, box1, true);
  }
  else if (particle_dist == "hexagonal_lattice") {
    AddHexagonalLattice(Naux, Nlattice, raux, box1, true);
  }
  else {
    string message = "Invalid particle distribution option";
    ExceptionHandler::getIstance().raise(message);
  }

  // Now cut-out sphere from lattice containing exact number of particles
  // (unless lattice structure prevents this).
  Naux = CutSphere(Npart, Naux, raux, box1, false);
  assert(Naux <= Npart);

  // Rotate sphere through random Euler angles (to prevent alignment problems
  // during tree construction)
  if (ndim == 2) {
    FLOAT rtemp[ndim];
    theta = twopi*sim->randnumb->floatrand();
    for (i=0; i<Naux; i++) {
      for (k=0; k<ndim; k++) rtemp[k] = raux[ndim*i + k];
      raux[ndim*i] = rtemp[0]*cos(theta) - rtemp[1]*sin(theta);
      raux[ndim*i + 1] = rtemp[0]*sin(theta) + rtemp[1]*cos(theta);
    }
  }
  else if (ndim == 3) {
    theta = acos(sqrtf(sim->randnumb->floatrand()));
    phi   = twopi*sim->randnumb->floatrand();
    psi   = twopi*sim->randnumb->floatrand();
    EulerAngleArrayRotation(Naux,phi,theta,psi,raux);
  }

  // Copy particle positions to main position array to be returned
  for (i=0; i<Naux; i++) {
    for (k=0; k<ndim; k++) r[ndim*i + k] = rcentre[k] + radius*raux[ndim*i + k];
  }

  // Free allocated memory
  delete[] raux;

  return Naux;
}



//=================================================================================================
//  Ic::Addr2Sphere
/// Add r^-2 sphere of particles
//=================================================================================================
template <int ndim>
void Ic<ndim>::Addr2Sphere
 (int Npart,                           ///< [in] No. of particles in sphere
  FLOAT *r,                            ///< [out] Positions of particles in sphere
  FLOAT *rcentre,                      ///< [in] Position of sphere centre
  FLOAT radius)                        ///< [in] Radius of sphere
{
  int i;                               // Particle counter
  FLOAT phi;                           // ..
  FLOAT theta;                         // ..
  FLOAT sintheta;                      // ..
  FLOAT costheta;                      // ..
  FLOAT rpart;                         // ..

  debug2("[Ic::Addr2Sphere]");

  // Loop over all required particles
  //-----------------------------------------------------------------------------------------------
  for (i=0; i<Npart; i++) {

    // Continously loop until random particle lies inside sphere
    phi      = (FLOAT) 2.0*pi*randnumb->floatrand();
    costheta = (FLOAT) 2.0*randnumb->floatrand() - (FLOAT) 1.0;
    theta    = acos(costheta);
    sintheta = sin(theta);
    rpart    = radius*randnumb->floatrand();
    r[ndim*i + 0] = rpart*sintheta*cos(phi);
    r[ndim*i + 1] = rpart*sintheta*sin(phi);
    r[ndim*i + 2] = rpart*costheta;

  }
  //-----------------------------------------------------------------------------------------------

  return;
}



//=================================================================================================
//  Ic::AddCubicLattice
/// Add regular (cubic) lattice of particles
//=================================================================================================
template <int ndim>
void Ic<ndim>::AddCubicLattice
 (int Npart,                           ///< [in] No. of particles in lattice
  int Nlattice[ndim],                  ///< [in] Ptcls per dimension in lattice
  FLOAT *r,                            ///< [out] Positions of particles
  DomainBox<ndim> box,                 ///< [in] Bounding box of particles
  bool normalise)                      ///< [in] Normalise lattice shape and size
{
  int i,k;                             // Particle and dimension counters
  int ii,jj,kk;                        // Aux. lattice counters
  FLOAT spacing[ndim];                 // Lattice spacing in each direction

  debug2("[Ic::AddCubicLattice]");

  // If normalised, ensure equal spacing between all lattice layers.
  // Otherwise set spacing to fit bounding box
  if (normalise) {
    for (k=0; k<ndim; k++) {
      spacing[k] = (box.boxmax[0] - box.boxmin[0])/(FLOAT) Nlattice[0];
    }
  }
  else {
    for (k=0; k<ndim; k++) {
      spacing[k] = (box.boxmax[k] - box.boxmin[k])/(FLOAT) Nlattice[k];
    }
  }


  // Create lattice depending on dimensionality
  //-----------------------------------------------------------------------------------------------
  if (ndim == 1) {
    for (ii=0; ii<Nlattice[0]; ii++) {
      i = ii;
      r[i] = box.boxmin[0] + ((FLOAT)ii + (FLOAT) 0.5)*spacing[0];
    }
  }
  //-----------------------------------------------------------------------------------------------
  else if (ndim == 2) {
    for (jj=0; jj<Nlattice[1]; jj++) {
      for (ii=0; ii<Nlattice[0]; ii++) {
        i = jj*Nlattice[0] + ii;
        r[ndim*i] = box.boxmin[0] + ((FLOAT)ii + (FLOAT) 0.5)*spacing[0];
        r[ndim*i + 1] = box.boxmin[1] + ((FLOAT)jj + (FLOAT) 0.5)*spacing[1];
      }
    }
  }
  //-----------------------------------------------------------------------------------------------
  else if (ndim == 3) {
#pragma omp parallel for default(none) shared(box,Nlattice,r,spacing) private(i,ii,jj,kk)
    for (kk=0; kk<Nlattice[2]; kk++) {
      for (jj=0; jj<Nlattice[1]; jj++) {
        for (ii=0; ii<Nlattice[0]; ii++) {
          i = kk*Nlattice[0]*Nlattice[1] + jj*Nlattice[0] + ii;
          r[ndim*i] = box.boxmin[0] + ((FLOAT)ii + (FLOAT) 0.5)*spacing[0];
          r[ndim*i + 1] = box.boxmin[1] + ((FLOAT)jj + (FLOAT) 0.5)*spacing[1];
          r[ndim*i + 2] = box.boxmin[2] + ((FLOAT)kk + (FLOAT) 0.5)*spacing[2];
        }
      }
    }
  }

  return;
}



//=================================================================================================
//  Ic::AddHexagonalLattice
/// Create simple hexagonal-packed lattice using A-B-A-B pattern in z-direction
/// N.B. the box is scaled to fit to the x-boxsize.
//=================================================================================================
template <int ndim>
void Ic<ndim>::AddHexagonalLattice
 (int Npart,                           ///< [in] No. of particles in lattice
  int Nlattice[ndim],                  ///< [in] Ptcls per dimension in lattice
  FLOAT *r,                            ///< [out] Positions of particles
  DomainBox<ndim> box,                 ///< [in] Bounding box of particles
  bool normalise)                      ///< [in] Normalise lattice shape and size
{
  int i,k;                             // Particle and dimension counters
  int ii,jj,kk;                        // Aux. lattice counters
  FLOAT rad[ndim];                     // 'Radius' of particle in lattice

  debug2("[Ic::AddHexagonalLattice]");

  assert(r);

  // If normalised, ensure equal spacing between all particles.
  // Otherwise set spacing to fit bounding box.
  if (normalise) {
    for (k=0; k<ndim; k++) rad[k] = (FLOAT) 0.5*(box.boxmax[0] - box.boxmin[0])/(FLOAT) Nlattice[0];
  }
  else {
    for (k=0; k<ndim; k++) rad[k] = (FLOAT) 0.5*(box.boxmax[k] - box.boxmin[k])/(FLOAT) Nlattice[k];
  }


  // Create lattice depending on dimensionality
  //-----------------------------------------------------------------------------------------------
  if (ndim == 1) {
    for (ii=0; ii<Nlattice[0]; ii++) {
      i = ii;
      r[i] = box.boxmin[0] + (FLOAT) 0.5*rad[0] + (FLOAT) 2.0*(FLOAT)ii*rad[0];
    }
  }

  //-----------------------------------------------------------------------------------------------
  else if (ndim == 2) {
    for (jj=0; jj<Nlattice[1]; jj++) {
      for (ii=0; ii<Nlattice[0]; ii++) {
        i = jj*Nlattice[0] + ii;
        r[ndim*i] = box.boxmin[0] +
          (FLOAT) 0.5*rad[0] + ((FLOAT) 2.0*(FLOAT)ii + (FLOAT)(jj%2))*rad[0];
        r[ndim*i + 1] = box.boxmin[1] +
          (FLOAT) 0.5*sqrt((FLOAT) 3.0)*rad[1] + (FLOAT)jj*sqrt(3.0)*rad[1];
      }
    }
  }

  //-----------------------------------------------------------------------------------------------
  else if (ndim == 3) {
#pragma omp parallel for default(none) shared(box,Nlattice,r,rad) private(i,ii,jj,kk)
    for (kk=0; kk<Nlattice[2]; kk++) {
      for (jj=0; jj<Nlattice[1]; jj++) {
        for (ii=0; ii<Nlattice[0]; ii++) {
          i = kk*Nlattice[0]*Nlattice[1] + jj*Nlattice[0] + ii;
          r[ndim*i] = box.boxmin[0] + (FLOAT) 0.5*rad[0] +
            ((FLOAT) 2.0*(FLOAT) ii + (FLOAT) (jj%2) + (FLOAT) ((kk+1)%2))*rad[0];
          r[ndim*i + 1] = box.boxmin[1] + (FLOAT) 0.5*sqrt((FLOAT) 3.0)*rad[1] +
            (FLOAT) jj*sqrt((FLOAT) 3.0)*rad[1] + (FLOAT) (kk%2)*rad[1]/sqrt((FLOAT) 3.0);
          r[ndim*i + 2] = box.boxmin[2] + sqrt((FLOAT) 6.0)*rad[2]/(FLOAT) 3.0 +
            (FLOAT) kk*(FLOAT) 2.0*sqrt((FLOAT) 6.0)*rad[2]/(FLOAT) 3.0;
        }
      }
    }
  }

  return;
}



//=================================================================================================
//  Ic::CutSphere
/// Cut-out a sphere containing exactly 'Nsphere' particles from a uniform box of particles.
//=================================================================================================
template <int ndim>
int Ic<ndim>::CutSphere
 (int Nsphere,                         ///< [in] Desired np of particles in sphere
  int Npart,                           ///< [in] No. of particles in cube
  FLOAT *r,                            ///< [inout] Positions of particles
  DomainBox<ndim> box,                 ///< [in] Bounding box of particles
  bool exact)                          ///< [in] ??
{
  int i,k;                             // Particle and dimension counters
  int Ninterior = 0;                   // No. of particle
  FLOAT dr[ndim];                      // Relative position vector
  FLOAT drsqd;                         // Distance squared
  FLOAT r_low = 0.0;                   // Lower-bound for bisection iteration
  FLOAT r_high;                        // Upper-bound for bisection iteration
  FLOAT radius;                        // Current radius containing Nsphere ptcls
  FLOAT rcentre[ndim];                 // Centre of sphere

  debug2("[Ic::CutSphere]");

  // Find centre and shortest edge-length of bounding box
  r_high = (FLOAT) big_number;
  for (k=0; k<ndim; k++) {
    rcentre[k] = (FLOAT) 0.5*(box.boxmin[k] + box.boxmax[k]);
    r_high = min(r_high,(FLOAT) 0.5*(box.boxmax[k] - box.boxmin[k]));
  }

  // Bisection iteration to determine the radius containing the desired
  // number of particles
  //-----------------------------------------------------------------------------------------------
  do {
    radius = (FLOAT) 0.5*(r_low + r_high);
    Ninterior = 0;

    // Count how many particles lie inside current radius
    for (i=0; i<Npart; i++) {
      for (k=0; k<ndim; k++) dr[k] = r[ndim*i + k] - rcentre[k];
      drsqd = DotProduct(dr,dr,ndim);
      if (drsqd <= radius*radius) Ninterior++;
    }

    // If it's impossible to converge on the desired number of particles, due
    // to lattice configurations, then exit iteration with approximate number
    // of particles (must be less than Nsphere due to memory).
    if (Ninterior < Nsphere && fabs(r_high - r_low)/radius < 1.e-8) break;

    // Otherwise, continue bisection iteration to find radius
    if (Ninterior > Nsphere) r_high = radius;
    if (Ninterior < Nsphere) r_low = radius;

  } while (Ninterior != Nsphere);


  // Now that the radius containing require number has been identified,
  // record only the particles inside the sphere.
  //-----------------------------------------------------------------------------------------------
  Ninterior = 0;
  for (i=0; i<Npart; i++) {
    for (k=0; k<ndim; k++) dr[k] = r[ndim*i + k] - rcentre[k];
    drsqd = DotProduct(dr,dr,ndim);
    if (drsqd <= radius*radius) {
      for (k=0; k<ndim; k++) r[ndim*Ninterior + k] = r[ndim*i + k]/radius;
      Ninterior++;
    }
  }

  return Ninterior;
}



//=================================================================================================
//  Ic::AddAzimuthalDensityPerturbation
/// Add an azimuthal density perturbation for implementing Boss-Bodenheimer-type initial conditions
//=================================================================================================
template <int ndim>
void Ic<ndim>::AddAzimuthalDensityPerturbation
 (int Npart,                           ///< [in] No. of particles in sphere
  int mpert,                           ///< [in] Perturbation mode
  FLOAT amp,                           ///< [in] Amplitude of perturbation
  FLOAT *rcentre,                      ///< [in] Position of sphere centre
  FLOAT *r)                            ///< [inout] Positions of particles
{
  if (ndim > 1) {
    int i,k;                             // Particle and dimension counters
    int j;                               // Aux. counter
    int tabtot;                          // No of elements in tables
    FLOAT phi,phi1,phi2,phiprime;        // Aux. azimuthal angle variables
    FLOAT Rsqd;                          // Radial distance (from z-axis) squared
    FLOAT Rmag;                          // Radial distance (from z-axis)
    FLOAT rpos[2];                       // Random position of new particle
    FLOAT spacing;                       // Table spacing

    debug2("[Ic::AddAzimuthalDensityPerturbation]");

    tabtot = 10000;
    spacing = twopi/(FLOAT)(tabtot - 1);

    // Loop over all required particles
    //---------------------------------------------------------------------------------------------
#pragma omp parallel for default(none) shared(amp,mpert,Npart,r,rcentre,spacing,tabtot)\
  private(i,j,k,phi,phiprime,phi1,phi2,rpos,Rmag,Rsqd)
    for (i=0; i<Npart; i++) {
      for (k=0; k<2; k++) rpos[k] = r[ndim*i + k] - rcentre[k];

      // Calculate distance from z-axis and
      Rsqd = rpos[0]*rpos[0] + rpos[1]*rpos[1];
      Rmag = sqrt(Rsqd);

      // Find azimuthal angle around z-axis correcting for which quadrant
      if (Rmag > small_number) phi = asin(fabs(rpos[1])/Rmag);
      else phi = (FLOAT) 0.0;
      phiprime = (FLOAT) 0.0;

      if (rpos[0] < (FLOAT) 0.0 && rpos[1] > (FLOAT) 0.0) phi = pi - phi;
      else if (rpos[0] < (FLOAT) 0.0 && rpos[1] < (FLOAT) 0.0) phi = pi + phi;
      else if (rpos[0] > (FLOAT) 0.0 && rpos[1] < (FLOAT) 0.0) phi = twopi - phi;

      // Wrap angle to fit between 0 and two*pi
      if (phi < amp/(FLOAT) mpert) phi = phi + twopi;

      // Numerically find new phi angle for perturbation.  Search through grid of values,
      // find upper and lower bounds, then use linear interpolation to find new value of phi.
      for (j=1; j<tabtot; j++) {
        phi1 = spacing*(FLOAT) (j - 1);
        phi2 = spacing*(FLOAT) j;
        phi1 = phi1 + amp*cos((FLOAT) mpert*phi1)/(FLOAT) mpert;
        phi2 = phi2 + amp*cos((FLOAT) mpert*phi2)/(FLOAT) mpert;

        if (phi2 >= phi && phi1 < phi) {
          phiprime = spacing*(FLOAT)(j - 1) + spacing*(phi - phi1) / (phi2 - phi1);
          r[ndim*i] = rcentre[0] + Rmag*cos(phiprime);
          r[ndim*i + 1] = rcentre[1] + Rmag*sin(phiprime);
          break;
        }
      }

      // Reposition particle with new angle
      //r[ndim*i] = rcentre[0] + Rmag*cos(phiprime);
      //r[ndim*i + 1] = rcentre[1] + Rmag*sin(phiprime);

    }
    //---------------------------------------------------------------------------------------------

  }

  return;
}



//=================================================================================================
//  Ic::AddSinusoidalDensityPerturbation
/// Add a 1D sinusoidal density perturbation (in x-direction) to given uniform density field.
//=================================================================================================
template <int ndim>
void Ic<ndim>::AddSinusoidalDensityPerturbation
 (int Npart,                           ///< [in] No. of particles in sphere
  FLOAT amp,                           ///< [in] Amplitude of perturbation
  FLOAT lambda,                        ///< [in] Wave number of perturbation
  FLOAT *r)                            ///< [inout] Positions of particles
{
  int i;                               // Particle counter
  FLOAT diff;                          // Convergence error/difference
  FLOAT xold;                          // Old particle x-position in iteration
  FLOAT xnew;                          // New particle position
  FLOAT kwave = twopi/lambda;          // Sine wave-number

  debug2("[Ic::AddSinusoidalDensityPerturbation]");


  // Loop over all required particles
  //-----------------------------------------------------------------------------------------------
#pragma omp parallel for default(none) shared(amp,kwave,lambda,Npart,r) private(diff,i,xnew,xold)
  for (i=0; i<Npart; i++) {
    xnew = r[ndim*i];

    // Solve iterative procedure for particle positions in sinusoid
    do {
      xold = xnew;
      xnew = r[ndim*i] - amp*((FLOAT) 1.0 - cos(kwave*xnew))/kwave;
      diff = fabs((xnew - xold)/lambda);
    } while (diff > (FLOAT) 1.0e-6);

    if (xnew > simbox.boxmax[0]) xnew -= simbox.boxsize[0];
    if (xnew < simbox.boxmin[0]) xnew += simbox.boxsize[0];

    r[ndim*i] = xnew;
  }
  //-----------------------------------------------------------------------------------------------


  return;
}



//=================================================================================================
//  Ic::AddRotationalVelocityField
/// Add a solid-body rotational velocity field
//=================================================================================================
template <int ndim>
void Ic<ndim>::AddRotationalVelocityField
 (int Npart,                           ///< [in] No. of particles in sphere
  FLOAT angvelaux,                     ///< [in] Angular velocity of cloud
  FLOAT *rcentre,                      ///< [in] Position of sphere centre
  FLOAT *r,                            ///< [in] Positions of particles
  FLOAT *v)                            ///< [out] Velocities of particles
{
  // Only compile for 2 or 3 dimensions
  //-----------------------------------------------------------------------------------------------
  if (ndim > 1) {

    int i,k;                           // Particle and dimension counters
    FLOAT Rmag;                        // Distance from z-axis
    FLOAT Rsqd;                        // Distance squared from z-axis
    FLOAT dr[3];                       // Relative position vector

    debug2("[Ic::AddAzimuthalDensityPerturbation]");


    // Loop over all required particles
    //---------------------------------------------------------------------------------------------
#pragma omp parallel for default(none)\
  shared(angvelaux,Npart,r,rcentre,v) private(dr,i,k,Rmag,Rsqd)
    for (i=0; i<Npart; i++) {
      for (k=0; k<ndim; k++) dr[k] = r[ndim*i + k] - rcentre[k];
      for (k=0; k<ndim; k++) v[ndim*i + k] = (FLOAT) 0.0;

      // Calculate distance from z-axis and
      Rsqd = dr[0]*dr[0] + dr[1]*dr[1] + small_number;
      Rmag = sqrt(Rsqd);

      // Find azimuthal angle around z-axis correcting for which quadrant
      if (Rmag > small_number) {
        dr[0] = dr[0]/Rmag;
        dr[1] = dr[1]/Rmag;

        v[ndim*i] = -angvelaux*Rmag*dr[1];
        v[ndim*i + 1] = angvelaux*Rmag*dr[0];
      }
    }
    //---------------------------------------------------------------------------------------------

  }
  //-----------------------------------------------------------------------------------------------

  return;
}



//=================================================================================================
//  Ic::ComputeBondiSolution
/// Compute the numerical solution to the Bondi accretion problem.
/// Translated from F90 subroutine written by A. P. Whitworth.
//=================================================================================================
template <int ndim>
void Ic<ndim>::ComputeBondiSolution
 (int Ntable,                          ///< ..
  FLOAT *w,                            ///< ..
  FLOAT *x,                            ///< ..
  FLOAT *y,                            ///< ..
  FLOAT *z)                            ///< ..
{
  const int isonic = 2*Ntable/3;       // Position in table for sonic point
  const FLOAT asympt = exp(1.5);       // ..
  FLOAT epsilon = 0.001;               // ..

  int i;                               // ..
  FLOAT disc,dx,hdx;                   // ..
  FLOAT f1,f2,f3,f4,f5;                // ..
  FLOAT g1,g2,g3,g4,g5;                // ..
  //FLOAT w0,x0,y0,z0;                   // ..
  FLOAT x1,x2,x4;                      // ..
  // FLOAT x3;
  FLOAT w1,w2,w3,w4;                   // ..
  FLOAT z1;                            // ..
  FLOAT *dlnx,*lw,*lx,*ly,*lz;         // ..

  debug2("[Ic::ComputeBondiSolution]");

  dlnx = new FLOAT[Ntable];
  lw   = new FLOAT[Ntable];
  lx   = new FLOAT[Ntable];
  ly   = new FLOAT[Ntable];
  lz   = new FLOAT[Ntable];

  // Set values for the sonic point directly
  x[isonic]  = (FLOAT) 1.0;
  lx[isonic] = (FLOAT) 0.0;
  w[isonic]  = (FLOAT) 1.0;
  lw[isonic] = (FLOAT) 0.0;
  y[isonic]  = asympt;
  ly[isonic] = log10(y[isonic]);
  z[isonic]  = (FLOAT) 2.4102434440;
  lz[isonic] = log10(z[isonic]);


  f5 = (FLOAT) 0.0;
  g5 = (FLOAT) 0.0;
  x1 = (FLOAT) 1.0 + epsilon;
  w1 = (FLOAT) 1.0 - epsilon;
  z1 = (FLOAT) 2.4102434440 + asympt*epsilon;
  i = isonic + 1;

  //-----------------------------------------------------------------------------------------------
  do {
    disc = (FLOAT) 100.0*log10(x1) + (FLOAT) isonic - (FLOAT) i;
    if (disc > (FLOAT) 0.0) {
      lx[i]   = (FLOAT) 0.01*(double)(i - isonic);
      x[i]    = powf((FLOAT) 10.0,lx[i]);
      dlnx[i] = (x[i] - x1)/x1;
      w[i]    = w1 + f5*(x[i] - x1);
      y[i]    = asympt/(x[i]*x[i]*w[i]);
      z[i]    = z1 + g5*(x[i] - x1);
      lw[i]   = log10(w[i]);
      ly[i]   = log10(y[i]);
      lz[i]   = log10(z[i]);
      i++;
    }
    dx = x1*epsilon;
    hdx = (FLOAT) 0.5*dx;
    f1 = (FLOAT) 2.0*(((FLOAT) 1.0/x1) - ((FLOAT) 1.0/(x1*x1)))/(w1 - ((FLOAT) 1.0/w1));
    g1 = asympt/w1;
    x2 = x1 + hdx;
    w2 = w1 + f1*hdx;
    f2 = (FLOAT) 2.0*(((FLOAT) 1.0/x2) - ((FLOAT) 1.0/(x2*x2)))/(w2 - ((FLOAT) 1.0/w2));
    g2 = asympt/w2;
    w3 = w1 + f2*hdx;
    f3 = (FLOAT) 2.0*(((FLOAT) 1.0/x2) - ((FLOAT) 1.0/(x2*x2)))/(w3 - ((FLOAT) 1.0/w3));
    g3 = asympt/w3;
    x4 = x1 + dx;
    w4 = w1 + f3*dx;
    f4 = (FLOAT) 2.0*(((FLOAT) 1.0/x4) - ((FLOAT) 1.0/(x4*x4)))/(w4 - ((FLOAT) 1.0/w4));
    g4 = asympt/w4;
    x1 = x4;
    f5 = (f1 + (FLOAT) 2.0*f2 + (FLOAT) 2.0*f3 + f4)/(FLOAT) 6.0;
    w1 = w1 + f5*dx;
    g5 = (g1 + (FLOAT) 2.0*g2 + (FLOAT) 2.0*g3 + g4)/(FLOAT) 6.0;
    z1 = z1 + g5*dx;
  } while (i < Ntable);


  epsilon = -epsilon;
  x1 = (FLOAT) 1.0 + epsilon;
  w1 = (FLOAT) 1.0 - epsilon;
  z1 = (FLOAT) 2.4102434440 + asympt*epsilon;
  i = isonic - 1;

  do {
    disc = (FLOAT) i - (FLOAT) 100.0*log10(x1) - (FLOAT) isonic;
    if (disc > (FLOAT) 0.0) {
      lx[i]   = (FLOAT) 0.01*(FLOAT) (i - isonic);
      x[i]    = powf((FLOAT) 10.0,lx[i]);
      dlnx[i] = (x[i] - x1)/x1;
      w[i]    = w1 + f5*(x[i] - x1);
      lw[i]   = log10(w[i]);
      y[i]    = asympt/(x[i]*x[i]*w[i]);
      ly[i]   = log10(y[i]);
      z[i]    = z1 + g5*(x[i] - x1);
      lz[i]   = -(FLOAT) 8.0;
      if (z[i] > (FLOAT) 0.1E-07) lz[i] = log10(z[i]);
      i--;
    }
    dx = x1*epsilon;
    hdx = (FLOAT) 0.5*dx;
    f1 = (FLOAT) 2.0*(((FLOAT) 1.0/x1) - ((FLOAT) 1.0/(x1*x1)))/(w1 - ((FLOAT) 1.0/w1));
    g1 = asympt/w1;
    x2 = x1 + hdx;
    w2 = w1 + f1*hdx;
    f2 = (FLOAT) 2.0*(((FLOAT) 1.0/x2) - ((FLOAT) 1.0/(x2*x2)))/(w2 - ((FLOAT) 1.0/w2));
    g2 = asympt/w2;
    w3 = w1 + f2*hdx;
    f3 = (FLOAT) 2.0*(((FLOAT) 1.0/x2) - ((FLOAT) 1.0/(x2*x2)))/(w3 - ((FLOAT) 1.0/w3));
    g3 = asympt/w3;
    x4 = x1 + dx;
    w4 = w1 + f3*dx;
    f4 = (FLOAT) 2.0*(((FLOAT) 1.0/x4) - ((FLOAT) 1.0/(x4*x4)))/(w4 - ((FLOAT) 1.0/w4));
    g4 = asympt/w4;
    x1 = x4;
    f5 = (f1 + (FLOAT) 2.0*f2 + (FLOAT) 2.0*f3 + f4)/(FLOAT) 6.0;
    w1 = w1 + f5*dx;
    g5 = (g1 + (FLOAT) 2.0*g2 + (FLOAT) 2.0*g3 + g4)/(FLOAT) 6.0;
    z1 = z1 + g5*dx;
  } while (i >= 0);


  // Write to file (for checking)
  ofstream outfile;
  string filename = "BONDI_SOLUTION.dat";
  outfile.open(filename.c_str());
  for (i=0; i<Ntable; i++) {
    outfile << x[i] << "    " << z[i] << "    " << y[i] << "    " << w[i] << endl;
  }
  outfile.close();


  // Free up all locally allocated arrays
  delete[] lz;
  delete[] ly;
  delete[] lx;
  delete[] lw;
  delete[] dlnx;

  return;
}



//=================================================================================================
//  Ic::GenerateTurbulentVelocityField
/// Generates turbulent velocity field using FFTW library.
/// Based on original code by A. McLeod.
//=================================================================================================
template <int ndim>
void Ic<ndim>::GenerateTurbulentVelocityField
 (int field_type,                      ///< Type of turbulent velocity field
  int gridsize,                        ///< Size of velocity grid
  DOUBLE power_turb,                   ///< Power spectrum index
  DOUBLE *vfield)                      ///< Array containing velocity field grid
{
#if defined(FFTW_TURBULENCE)

  // Only valid for 3 dimensions
  //-----------------------------------------------------------------------------------------------
  if (ndim == 3) {

    bool divfree;                      // Select div-free turbulence
    bool curlfree;                     // Select curl-free turbulence
    int kmax;                          // Max. extent of k (in 3D)
    int kmin;                          // Min. extent of k (in 3D)
    int krange;                        // Range of k values (kmax - kmin + 1)
    int i,j,k;                         // Grid counters
    int ii,jj,kk;                      // Aux. grid counters
    int kmod;                          // ..
    int d;                             // Dimension counter
    DOUBLE F[ndim];                    // Fourier vector component
    DOUBLE unitk[3];                   // Unit k-vector
    DOUBLE **power,**phase;            // ..
    DOUBLE Rnd[3];                     // Random numbers, variable in Gaussian calculation
    //DOUBLE k_rot[ndim];                // bulk rotation modes
    //DOUBLE k_com[ndim];                // bulk compression modes
    fftw_plan plan;                    // ??
    fftw_complex *incomplexfield;      // ..
    fftw_complex *outcomplexfield;     // ..

    debug2("[Ic::GenerateTurbulentVelocityField]");


    divfree = false;
    curlfree = false;
    if (field_type == 1) curlfree = true;
    if (field_type == 2) divfree = true;

    kmin = -(gridsize/2 - 1);
    kmax = gridsize/2;
    krange = kmax - kmin + 1;
//    cout << "kmin : " << kmin << "    kmax : " << kmax << "    krange : "
//         << krange << "    gridsize : " << gridsize << endl;
    if (krange != gridsize) exit(0);

    power = new DOUBLE*[3];  phase = new DOUBLE*[3];
    for (d=0; d<3; d++) power[d] = new DOUBLE[krange*krange*krange];
    for (d=0; d<3; d++) phase[d] = new DOUBLE[krange*krange*krange];
    incomplexfield = (fftw_complex*) fftw_malloc(sizeof(fftw_complex)*gridsize*gridsize*gridsize);
    outcomplexfield = (fftw_complex*) fftw_malloc(sizeof(fftw_complex)*gridsize*gridsize*gridsize);

    for (d=0; d<3; d++) {
      for (i=0; i<krange*krange*krange; i++) power[d][i] = 0.0;
      for (i=0; i<krange*krange*krange; i++) phase[d][i] = 0.0;
    }
    for (i=0; i<3*gridsize*gridsize*gridsize; i++) vfield[i] = 0.0;


    // Define wave vectors in Fourier space.  Each wave vector has coordinates in Fourier space,
    // random phases in three dimensions, and power in three dimensions, giving a power and a
    // phase vector field in Fourier space.  With a 'natural' field type there is no coordination
    // between x,y,z components.  With a div-free or curl-free field, there is a relation between
    // coordinates in Fourier space and power vector. For a div-free field, power vectors are
    // perpendicular to the Fourier coordinate vector, and for a curl-free field power vectors
    // are (anti-)parallel to the Fourier coordinate vector
    // (i,j,k) is the Fourier coordinate vector
    // power(1:3,i,j,k) is the power vector at Fourier coordinates i,j,k
    // phase(1:3,i,j,k) is the phase vector at Fourier coordinates i,j,k
    //---------------------------------------------------------------------------------------------
    for (kmod=0; kmod<=kmax; kmod++) {

      for (i=kmin; i<=kmax; i++) {
        for (j=kmin; j<=kmax; j++) {
          for (k=kmin; k<=kmax; k++) {

            // Skip any k-vectors that have already been calculated
            if (abs(i) != kmod && abs(j) != kmod && abs(k) != kmod) continue;
            if (abs(i) > kmod || abs(j) > kmod || abs(k) > kmod) continue;

            //continue;
            ii = (i + krange)%krange;
            jj = (j + krange)%krange;
            kk = (k + krange)%krange;

            // cycle antiparallel k-vectors
            //if (k < 0) continue;
            //if (k == 0) {
            //  if (j < 0) continue;
            //  if (j == 0 && i < 0) continue;
            //}

            // Central power = 0
            if (i == 0 && j == 0 && k == 0) continue;
            if (i*i + j*j + k*k >= kmax*kmax) continue;

            // Power value, to be multipled by random power chosen from a Gaussian
            // This is what gives the slope of the eventual power spectrum
            for (d=0; d<3; d++) F[d] = sqrt(pow(sqrt((DOUBLE)(i*i + j*j + k*k)),power_turb));

            for (d=0; d<3; d++) {
              Rnd[0] = randnumb->floatrand();

              // Random phase between 0 and 2*pi (actually -pi and +pi).
              phase[d][ii + krange*jj + krange*krange*kk] = (2.0*Rnd[0] - 1.0)*pi;

              // Create Gaussian distributed random numbers
              Rnd[1] = randnumb->gaussrand(0.0,1.0);
              Rnd[2] = randnumb->gaussrand(0.0,1.0);
              F[d] = Rnd[1]*F[d];
            }

            // Helmholtz decomposition!
            unitk[0] = (DOUBLE) i;
            unitk[1] = (DOUBLE) j;
            unitk[2] = (DOUBLE) k;
            DOUBLE ksqd = DotProduct(unitk,unitk,3);
            for (d=0; d<3; d++) unitk[d] /= sqrt(ksqd);

            // For curl free turbulence, vector F should be
            // parallel/anti-parallel to vector k
            if (curlfree) {
              for (d=0; d<3; d++) {
                power[d][ii + krange*jj + krange*krange*kk] = unitk[d]*DotProduct(F,unitk,3);
              }
            }

            // For divergence free turbulence, vector F should be perpendicular to vector k
            else if (divfree) {
              for (d=0; d<3; d++) {
                power[d][ii + krange*jj + krange*krange*kk] = F[d] - unitk[d]*DotProduct(F,unitk,3);
              }
            }
            else {
              for (d=0; d<3; d++) power[d][ii + krange*jj + krange*krange*kk] = F[d];
            }

          }
        }
      }

    }
    //---------------------------------------------------------------------------------------------


    DOUBLE power_spectrum[kmax+1][3];
    for (i=0; i<kmax+1; i++) {
      for (d=0; d<3; d++) power_spectrum[i][d] = 0.0;
    }

    for (i=kmin; i<=kmax; i++) {
      for (j=kmin; j<=kmax; j++) {
        for (k=kmin; k<=kmax; k++) {
          ii = (i + krange)%krange;
          jj = (j + krange)%krange;
          kk = (k + krange)%krange;
          DOUBLE kmag = sqrt((DOUBLE)(i*i + j*j + k*k));
          if (kmag >= kmax) kmag = kmax;
          int ibin = (int) (1.0001*kmag);
          power_spectrum[ibin][0] += pow(power[0][ii + krange*jj + krange*krange*kk],2);
          power_spectrum[ibin][1] += pow(power[1][ii + krange*jj + krange*krange*kk],2);
          power_spectrum[ibin][2] += pow(power[2][ii + krange*jj + krange*krange*kk],2);
        }
      }
    }

    plan = fftw_plan_dft_3d(gridsize, gridsize, gridsize, incomplexfield,
                            outcomplexfield, FFTW_BACKWARD, FFTW_ESTIMATE);


    // reorder array: positive wavenumbers are placed in ascending order along
    // first half of dimension, i.e. 0 to k_max, negative wavenumbers are placed
    // along second half of dimension, i.e. -k_min to 1.
    for (d=0; d<3; d++) {

      for (i=kmin; i<=kmax; i++) {
        for (j=kmin; j<=kmax; j++) {
          for (k=kmin; k<=kmax; k++) {
            ii = (i + krange)%krange;
            jj = (j + krange)%krange;
            kk = (k + krange)%krange;
            //ii = i - kmin;
            //jj = j - kmin;
            //kk = k - kmin;
            incomplexfield[ii +krange*jj + krange*krange*kk][0] =
              power[d][ii + krange*jj + krange*krange*kk]*
              cos(phase[d][ii + krange*jj + krange*krange*kk]);
            incomplexfield[ii +krange*jj + krange*krange*kk][1] =
              power[d][ii + krange*jj + krange*krange*kk]*
              sin(phase[d][ii + krange*jj + krange*krange*kk]);

          }
        }
      }

      //fftw_execute_dft(plan, complexfield, complexfield);
      fftw_execute_dft(plan, incomplexfield, outcomplexfield);


      for (i=0; i<krange; i++) {
        for (j=0; j<krange; j++) {
          for (k=0; k<krange; k++) {
            vfield[d + 3*i + 3*krange*j + 3*krange*krange*k] =
              outcomplexfield[i + krange*j + krange*krange*k][0];

          }
        }
      }

    }


    fftw_destroy_plan(plan);

    for (d=0; d<3; d++) delete[] phase[d];
    for (d=0; d<3; d++) delete[] power[d];
    delete[] phase;
    delete[] power;
    fftw_free(outcomplexfield);
    fftw_free(incomplexfield);


  }
  //-----------------------------------------------------------------------------------------------

#endif

  return;
}



//=================================================================================================
//  Ic::InterpolateVelocityField
/// Calculate Interpolated velocity from uniform grid onto particle positions.
//=================================================================================================
template <int ndim>
void Ic<ndim>::InterpolateVelocityField
 (int Npart,                           ///< [in] No of particles
  int Ngrid,                           ///< [in] Size (per dim) of velocity grid
  FLOAT xmin,                          ///< [in] Minimum position
  FLOAT dxgrid,                        ///< [in] Grid size
  FLOAT *r,                            ///< [in] Positions of particles
  FLOAT *vfield,                       ///< [in] Tabulated velocity field
  FLOAT *v)                            ///< [out] Interpolated particle velocity
{

  // Only compile routine for 3 dimensions
  //-----------------------------------------------------------------------------------------------
  if (ndim == 3) {

    int i,j,k;                           // Grid coordinates
    int kk;                              // Dimension counter
    int p;                               // Particle counter
    FLOAT dx[3];                         // Position relative to grid point
    FLOAT vint[8];                       // Interpolated velocity


    // Now interpolate velocity field onto particle positions
    //---------------------------------------------------------------------------------------------
#pragma omp parallel for default(none) private(dx,i,j,k,kk,p,vint) \
    shared(cout,dxgrid,Ngrid,Npart,r,v,vfield,xmin)
    for (p=0; p<Npart; p++) {
      for (kk=0; kk<ndim; kk++) dx[kk] = (r[ndim*p + kk] - xmin)/dxgrid;

      i = (int) dx[0];
      j = (int) dx[1];
      k = (int) dx[2];

      if (i > Ngrid || j > Ngrid || k > Ngrid || i < 0 || j < 0 || k < 0)  {
        cout << "Problem with velocity interpolation grid!! : "
             << i << "    " << j << "    " << k << "   " << Ngrid << endl;
        exit(0);
      }

      for (kk=0; kk<ndim; kk++) dx[kk] -= (int) dx[kk];

      // Interpolate to get more accurate velocities
      vint[0] = ((FLOAT) 1.0 - dx[0])*((FLOAT) 1.0 - dx[1])*((FLOAT) 1.0 - dx[2]);
      vint[1] = ((FLOAT) 1.0 - dx[0])*((FLOAT) 1.0 - dx[1])*dx[2];
      vint[2] = ((FLOAT) 1.0 - dx[0])*dx[1]*((FLOAT) 1.0 - dx[2]);
      vint[3] = ((FLOAT) 1.0 - dx[0])*dx[1]*dx[2];
      vint[4] = dx[0]*((FLOAT) 1.0 - dx[1])*((FLOAT) 1.0 - dx[2]);
      vint[5] = dx[0]*((FLOAT) 1.0 - dx[1])*dx[2];
      vint[6] = dx[0]*dx[1]*((FLOAT) 1.0 - dx[2]);
      vint[7] = dx[0]*dx[1]*dx[2];

      v[ndim*p]   = vint[0]*vfield[3*i + 3*Ngrid*j + 3*Ngrid*Ngrid*k] +
                    vint[1]*vfield[3*i + 3*Ngrid*j + 3*Ngrid*Ngrid*(k+1)] +
                    vint[2]*vfield[3*i + 3*Ngrid*(j+1) + 3*Ngrid*Ngrid*k] +
                    vint[3]*vfield[3*i + 3*Ngrid*(j+1) + 3*Ngrid*Ngrid*(k+1)] +
                    vint[4]*vfield[3*(i+1) + 3*Ngrid*j + 3*Ngrid*Ngrid*k] +
                    vint[5]*vfield[3*(i+1) + 3*Ngrid*j + 3*Ngrid*Ngrid*(k+1)] +
                    vint[6]*vfield[3*(i+1) + 3*Ngrid*(j+1) + 3*Ngrid*Ngrid*k] +
                    vint[7]*vfield[3*(i+1) + 3*Ngrid*(j+1) + 3*Ngrid*Ngrid*(k+1)];

      v[ndim*p+1] = vint[0]*vfield[1 + 3*i + 3*Ngrid*j + 3*Ngrid*Ngrid*k] +
                    vint[1]*vfield[1 + 3*i + 3*Ngrid*j + 3*Ngrid*Ngrid*(k+1)] +
                    vint[2]*vfield[1 + 3*i + 3*Ngrid*(j+1) + 3*Ngrid*Ngrid*k] +
                    vint[3]*vfield[1 + 3*i + 3*Ngrid*(j+1) + 3*Ngrid*Ngrid*(k+1)] +
                    vint[4]*vfield[1 + 3*(i+1) + 3*Ngrid*j + 3*Ngrid*Ngrid*k] +
                    vint[5]*vfield[1 + 3*(i+1) + 3*Ngrid*j + 3*Ngrid*Ngrid*(k+1)] +
                    vint[6]*vfield[1 + 3*(i+1) + 3*Ngrid*(j+1) + 3*Ngrid*Ngrid*k] +
                    vint[7]*vfield[1 + 3*(i+1) + 3*Ngrid*(j+1) + 3*Ngrid*Ngrid*(k+1)];

      v[ndim*p+2] = vint[0]*vfield[2 + 3*i + 3*Ngrid*j + 3*Ngrid*Ngrid*k] +
                    vint[1]*vfield[2 + 3*i + 3*Ngrid*j + 3*Ngrid*Ngrid*(k+1)] +
                    vint[2]*vfield[2 + 3*i + 3*Ngrid*(j+1) + 3*Ngrid*Ngrid*k] +
                    vint[3]*vfield[2 + 3*i + 3*Ngrid*(j+1) + 3*Ngrid*Ngrid*(k+1)] +
                    vint[4]*vfield[2 + 3*(i+1) + 3*Ngrid*j + 3*Ngrid*Ngrid*k] +
                    vint[5]*vfield[2 + 3*(i+1) + 3*Ngrid*j + 3*Ngrid*Ngrid*(k+1)] +
                    vint[6]*vfield[2 + 3*(i+1) + 3*Ngrid*(j+1) + 3*Ngrid*Ngrid*k] +
                    vint[7]*vfield[2 + 3*(i+1) + 3*Ngrid*(j+1) + 3*Ngrid*Ngrid*(k+1)];

    }
    //---------------------------------------------------------------------------------------------

  }
  //-----------------------------------------------------------------------------------------------

  return;
}


template class Ic<1>;
template class Ic<2>;
template class Ic<3>;<|MERGE_RESOLUTION|>--- conflicted
+++ resolved
@@ -1494,12 +1494,8 @@
     AddRandomSphere(Npart, r, rcentre, radius);
   }
   else if (particle_dist == "cubic_lattice" || particle_dist == "hexagonal_lattice") {
-<<<<<<< HEAD
-    Nsphere = AddLatticeSphere(Npart,r,rcentre,radius,particle_dist);
+    Nsphere = AddLatticeSphere(Npart, r, rcentre, radius, particle_dist);
     assert(Nsphere <= Npart);
-=======
-    Nsphere = AddLatticeSphere(Npart, r, rcentre, radius, particle_dist);
->>>>>>> 43859e42
     if (Nsphere != Npart)
       cout << "Warning! Unable to converge to required "
            << "no. of ptcls due to lattice symmetry" << endl;
