--- conflicted
+++ resolved
@@ -607,7 +607,6 @@
   //-----------------------------------------------------------------------------------------------
 
 
-<<<<<<< HEAD
   // Compute initial N-body forces
   //-----------------------------------------------------------------------------------------------
   if (nbody->Nstar > 0) {
@@ -617,71 +616,6 @@
 #if defined MPI_PARALLEL
         // We need to sum up the contributions from the different domains
         mpicontrol->ComputeTotalStarGasForces(nbody);
-=======
-  // Set particle values for initial step (e.g. r0, v0, a0, u0)
-  /*uint->EndTimestep(n,mfv->Nhydro,t,timestep,mfv->GetMeshlessFVParticleArray());
-  sphint->EndTimestep(n,mfv->Nhydro,t,timestep,mfv->GetMeshlessFVParticleArray());
-  nbody->EndTimestep(n,nbody->Nstar,t,timestep,nbody->nbodydata);*/
-
-  this->CalculateDiagnostics();
-  this->diag0 = this->diag;
-  this->setup = true;
-
-
-  return;
-}
-
-
-
-//=================================================================================================
-//  MeshlessFVSimulation::MainLoop
-/// Main SPH simulation integration loop.
-//=================================================================================================
-template <int ndim>
-void MeshlessFVSimulation<ndim>::MainLoop(void)
-{
-  //int activecount = 0;                 // Flag if we need to recompute particles
-  int i;                               // Particle loop counter
-  int k;                               // Dimension counter
-  FLOAT tghost;                        // Approx. ghost particle lifetime
-  MeshlessFVParticle<ndim> *partdata;         // Pointer to main SPH data array
-
-  debug2("[MeshlessFVSimulation::MainLoop]");
-
-//cin >> i;
-  // Set pointer for SPH data array
-  partdata = mfv->GetMeshlessFVParticleArray();
-
-
-  // Advance SPH and N-body particles' positions and velocities
-  /*uint->EnergyIntegration(n,mfv->Nhydro,(FLOAT) t,(FLOAT) timestep,mfv->GetMeshlessFVParticleArray());
-  sphint->AdvanceParticles(n,mfv->Nhydro,(FLOAT) t,(FLOAT) timestep,mfv->GetMeshlessFVParticleArray());
-  nbody->AdvanceParticles(n,nbody->Nnbody,t,timestep,nbody->nbodydata);*/
-
-  // Check all boundary conditions
-  // (DAVID : Move this function to sphint and create an analagous one
-  //  for N-body.  Also, only check this on tree-build steps)
-  //if (Nsteps%ntreebuildstep == 0 || rebuild_tree) sphint->CheckBoundaries(simbox,sph);
-
-
-  // Rebuild or update local neighbour and gravity tree
-  mfvneib->BuildTree(rebuild_tree, Nsteps, ntreebuildstep, ntreestockstep,
-                     mfv->Ntot, mfv->Nhydromax, timestep, partdata, mfv);
-
-
-  // Search for new ghost particles and create on local processor
-  //if (Nsteps%ntreebuildstep == 0 || rebuild_tree) {
-  tghost = timestep*(FLOAT)(ntreebuildstep - 1);
-  mfvneib->SearchBoundaryGhostParticles(tghost, simbox, mfv);
-  mfvneib->BuildGhostTree(rebuild_tree,Nsteps,ntreebuildstep,ntreestockstep,
-                          mfv->Ntot,mfv->Nhydromax,timestep,partdata,mfv);
-    //}
-    // Otherwise copy properties from original particles to ghost particles
-    /*else {
-      LocalGhosts->CopySphDataToGhosts(simbox, sph);
-#ifdef MPI_PARALLEL
-      MpiGhosts->CopySphDataToGhosts(simbox, sph);
->>>>>>> a8e4e994
 #endif
     }
 
@@ -731,11 +665,7 @@
   //DOUBLE dt;                           // Particle timestep
   DOUBLE dt_min = big_number_dp;       // Local copy of minimum timestep
   //DOUBLE dt_nbody;                     // Aux. minimum N-body timestep
-<<<<<<< HEAD
   //DOUBLE dt_hydro;                     // Aux. minimum SPH timestep
-=======
-  //DOUBLE dt_sph;                       // Aux. minimum SPH timestep
->>>>>>> a8e4e994
 
   debug2("[MeshlessFVSimulation::ComputeGlobalTimestep]");
   timing->StartTimingSection("GLOBAL_TIMESTEPS");
@@ -745,28 +675,16 @@
   //-----------------------------------------------------------------------------------------------
   if (n == nresync) {
 
-<<<<<<< HEAD
     n            = 0;
     level_max    = 0;
     level_step   = level_max + integration_step - 1;
     nresync      = integration_step;
     dt_min_hydro = big_number_dp;
 
-    // Find minimum timestep from all SPH particles
+
+    // Find minimum timestep from all hydro particles
     //---------------------------------------------------------------------------------------------
-#pragma omp parallel default(none) private(i,dt,dt_nbody,dt_hydro) \
-  shared(cout,dt_min) //,dt_min_nbody,dt_min_hydro)
-=======
-    n          = 0;
-    level_max  = 0;
-    level_step = level_max + integration_step - 1;
-    nresync    = integration_step;
-    dt_min_sph = big_number_dp;
-
-    // Find minimum timestep from all SPH particles
-    //---------------------------------------------------------------------------------------------
-#pragma omp parallel default(none) private(i) shared(dt_min) //,dt_min_nbody,dt_min_sph)
->>>>>>> a8e4e994
+#pragma omp parallel default(none) private(i) shared(dt_min) //,dt_min_nbody,dt_min_hydro)
     {
 
 #pragma omp for
