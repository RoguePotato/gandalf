--- conflicted
+++ resolved
@@ -56,36 +56,6 @@
   (tree_type, _Nleafmax, _Nmpi, _pruning_level_min, _pruning_level_max, _thetamaxsqd,
    _kernrange, _macerror, _gravity_mac, _multipole, _box, _kern, _timing, types)
 {
-<<<<<<< HEAD
-=======
-  tree = new_tree<ndim,ParticleType,TreeCell>
-    (_Nleafmax, _thetamaxsqd, _kernrange, _macerror, _gravity_mac, _multipole, *_box, types);
-
-  // Set-up ghost-particle tree object
-  ghosttree = new_tree<ndim,ParticleType,TreeCell>
-    (_Nleafmax, _thetamaxsqd, _kernrange, _macerror, _gravity_mac, _multipole, *_box, types);
-
-#ifdef MPI_PARALLEL
-  // Set-up ghost-particle tree object
-  mpighosttree = new_tree<ndim,ParticleType,TreeCell>
-    (_Nleafmax, _thetamaxsqd, _kernrange, _macerror, _gravity_mac, _multipole, *_box, types);
-
-  // Set-up multiple pruned trees, one for each MPI process
-  prunedtree = new Tree<ndim,ParticleType,TreeCell>*[Nmpi] ;
-  sendprunedtree =  new Tree<ndim,ParticleType,TreeCell>*[Nmpi] ;
-
-  for (int i=0; i<Nmpi; i++) {
-    prunedtree[i] = new_tree<ndim,ParticleType,TreeCell>
-      (_Nleafmax, _thetamaxsqd, _kernrange, _macerror, _gravity_mac, _multipole, *_box, types);
-  }
-  for (int i=0; i<Nmpi; i++) {
-    sendprunedtree[i] = new_tree<ndim,ParticleType,TreeCell>
-      (_Nleafmax, _thetamaxsqd, _kernrange, _macerror, _gravity_mac, _multipole, *_box, types);
-  }
-#endif
-
-
->>>>>>> 64a6fe13
 }
 
 
@@ -654,11 +624,7 @@
     //=============================================================================================
 #pragma omp for schedule(guided)
     for (int cc=0; cc<cactive; cc++) {
-<<<<<<< HEAD
       TreeCellBase<ndim>& cell = celllist[cc];
-=======
-      TreeCell<ndim>& cell = celllist[cc];
->>>>>>> 64a6fe13
 
       // Find list of active particles in current cell
       Nactive = tree->ComputeActiveParticleList(cell,mfvdata,activelist);
@@ -731,7 +697,6 @@
           // particle, (iv) neighbour is on lower timestep level (i.e. timestep is shorter),
           // or (v) neighbour is on same level as current particle but has larger id. value
           // (to only calculate each pair once).
-<<<<<<< HEAD
           if (hydromask[neibpart[jj].ptype] == false || neibpart[jj].flags.is_dead()) continue ;
 
           bool need_fluxes =
@@ -741,13 +706,6 @@
                activepart[j].iorig < neibpart[jj].iorig) ;
 
           if (not need_fluxes) continue ;
-
-=======
-          if (hydromask[neibpart[jj].ptype] == false || neibpart[jj].flags.is_dead()) continue;
-          if ((!neibpart[jj].flags.is_mirror()) &&
-              (neiblist[jj] == i || activepart[j].level < neibpart[jj].level ||
-              (neibpart[jj].iorig < i && neibpart[jj].level == activepart[j].level))) continue;
->>>>>>> 64a6fe13
 
           // Compute relative position and distance quantities for pair
           for (int k=0; k<ndim; k++) draux[k] = neibpart[jj].r[k] - rp[k];
@@ -793,12 +751,7 @@
     // Could be simply atomic?
 #pragma omp critical
     {
-<<<<<<< HEAD
-      //for (i=0; i<Nhydro; i++) {
       for (i=0; i<Ntot; i++) {
-=======
-      for (i=0; i<Nhydro; i++) {
->>>>>>> 64a6fe13
         if (mfvdata[i].flags.check_flag(active)) {
           for (int k=0; k<ndim; k++) mfvdata[i].rdmdt[k] += rdmdtBuffer[i][k];
           for (int k=0; k<ndim+2; k++) mfvdata[i].dQdt[k] += fluxBuffer[i][k];
