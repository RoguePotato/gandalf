//=================================================================================================
//  IC.h
//  Contains class for generating the initial conditions
//
//  This file is part of GANDALF :
//  Graphical Astrophysics code for N-body Dynamics And Lagrangian Fluids
//  https://github.com/gandalfcode/gandalf
//  Contact : gandalfcode@gmail.com
//
//  Copyright (C) 2013  D. A. Hubber, G. Rosotti
//
//  GANDALF is free software: you can redistribute it and/or modify
//  it under the terms of the GNU General Public License as published by
//  the Free Software Foundation, either version 2 of the License, or
//  (at your option) any later version.
//
//  GANDALF is distributed in the hope that it will be useful, but
//  WITHOUT ANY WARRANTY; without even the implied warranty of
//  MERCHANTABILITY or FITNESS FOR A PARTICULAR PURPOSE.  See the GNU
//  General Public License (http://www.gnu.org/licenses) for more details.
//=================================================================================================


#ifndef _IC_H_
#define _IC_H_


#include "Precision.h"
#include "Hydrodynamics.h"
#include "Simulation.h"
#include "RandomNumber.h"
#if defined(FFTW_TURBULENCE)
#include "fftw3.h"
#endif



//=================================================================================================
//  Class Ic
<<<<<<< HEAD
/// \brief   Class to contain all generic initial conditions functions.
/// \details Class to contain all generic initial conditions functions.
/// \author  D. A. Hubber & G. Rosotti
/// \date    15/04/2013
=======
/// \brief   Class containing functions for generating initial conditions
/// \details ...
/// \author  D. A. Hubber, G. Rosotti
/// \date    02/02/2015
>>>>>>> a8e4e994
//=================================================================================================
template <int ndim>
class Ic
{
private:

  Simulation<ndim>* const sim;              ///< Simulation class pointer
  Hydrodynamics<ndim>* const hydro;         ///< Hydrodynamics algorithm pointer
  const FLOAT invndim;                      ///< 1/ndim
  const SimUnits& simunits;                 ///< Reference to main simunits object
  const DomainBox<ndim>& simbox;            ///< Reference to simulation bounding box object

  Parameters* simparams;                    ///< Pointer to parameters object
  RandomNumber *randnumb;                   ///< Random number object pointer


  // Helper routines
  //-----------------------------------------------------------------------------------------------
  void AddAzimuthalDensityPerturbation(int, int, FLOAT, FLOAT *, FLOAT *);
  void AddBinaryStar(DOUBLE, DOUBLE, DOUBLE, DOUBLE, DOUBLE, DOUBLE,
                     DOUBLE, DOUBLE, DOUBLE, DOUBLE, DOUBLE *,DOUBLE *,
                     NbodyParticle<ndim> &, NbodyParticle<ndim> &);
  void AddCubicLattice(int, int *, FLOAT *, DomainBox<ndim>, bool);
  void AddHexagonalLattice(int, int *, FLOAT *, DomainBox<ndim>, bool);
  int AddLatticeSphere(int, FLOAT *, FLOAT *, FLOAT, string);
  void AddRotationalVelocityField(int, FLOAT, FLOAT *, FLOAT *, FLOAT *);
  void AddRandomBox(int, FLOAT *, DomainBox<ndim>);
  void AddRandomSphere(int, FLOAT *, FLOAT *, FLOAT);
  void Addr2Sphere(int, FLOAT *, FLOAT *, FLOAT);
  void AddSinusoidalDensityPerturbation(int, FLOAT, FLOAT, FLOAT *);
  int CutSphere(int, int, FLOAT *, DomainBox<ndim>, bool);
  void ComputeBondiSolution(int, FLOAT *, FLOAT *, FLOAT *, FLOAT *);
  void GenerateTurbulentVelocityField(int, int, DOUBLE, DOUBLE *);
  void InterpolateVelocityField(int, int, FLOAT, FLOAT, FLOAT *, FLOAT *,FLOAT *);


public:

  Ic(Simulation<ndim>* sim_aux, Hydrodynamics<ndim>* hydro_aux, FLOAT invndim_aux) :
<<<<<<< HEAD
    sim(sim_aux), hydro(hydro_aux), invndim(invndim_aux),
    simunits(sim_aux->simunits), simbox(sim_aux->simbox),
    simparams(sim_aux->simparams), randnumb(sim_aux->randnumb)
  {
  };
=======
    sim(sim_aux), hydro(hydro_aux), simparams(sim_aux->simparams), randnumb(sim_aux->randnumb), 
    invndim(invndim_aux), simunits(sim_aux->simunits), simbox(sim_aux->simbox) {};
>>>>>>> a8e4e994


  // Initial conditions routines
  //-----------------------------------------------------------------------------------------------
  void BinaryAccretion(void);
  void BinaryStar(void);
  void BlastWave(void);
  void BondiAccretion(void);
  void BossBodenheimer(void);
  void CheckInitialConditions(void);
  void ContactDiscontinuity(void);
  void EwaldDensity(void);
  void GreshoVortex(void);
  void KHI(void);
  void NohProblem(void);
  void PlummerSphere(void);
  void QuadrupleStar(void);
  void RTI(void);
  void ShockTube(void);
  void SedovBlastWave(void);
  void ShearFlow(void);
  void SoundWave(void);
  void SpitzerExpansion(void);
  void TripleStar(void);
  void TurbulentCore(void);
  void UniformBox(void);
  void UniformSphere(void);
  void IsothermSphere(void);
  void RotIsothermSphere(void);
  void TurbIsothermSphere(void);

};
#endif<|MERGE_RESOLUTION|>--- conflicted
+++ resolved
@@ -37,17 +37,10 @@
 
 //=================================================================================================
 //  Class Ic
-<<<<<<< HEAD
-/// \brief   Class to contain all generic initial conditions functions.
-/// \details Class to contain all generic initial conditions functions.
-/// \author  D. A. Hubber & G. Rosotti
-/// \date    15/04/2013
-=======
-/// \brief   Class containing functions for generating initial conditions
-/// \details ...
+/// \brief   Class containing functions for generating initial conditions.
+/// \details Class containing functions for generating initial conditions.
 /// \author  D. A. Hubber, G. Rosotti
 /// \date    02/02/2015
->>>>>>> a8e4e994
 //=================================================================================================
 template <int ndim>
 class Ic
@@ -87,16 +80,11 @@
 public:
 
   Ic(Simulation<ndim>* sim_aux, Hydrodynamics<ndim>* hydro_aux, FLOAT invndim_aux) :
-<<<<<<< HEAD
     sim(sim_aux), hydro(hydro_aux), invndim(invndim_aux),
     simunits(sim_aux->simunits), simbox(sim_aux->simbox),
     simparams(sim_aux->simparams), randnumb(sim_aux->randnumb)
   {
   };
-=======
-    sim(sim_aux), hydro(hydro_aux), simparams(sim_aux->simparams), randnumb(sim_aux->randnumb), 
-    invndim(invndim_aux), simunits(sim_aux->simunits), simbox(sim_aux->simbox) {};
->>>>>>> a8e4e994
 
 
   // Initial conditions routines
