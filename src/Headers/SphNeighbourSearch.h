//=================================================================================================
//  SphNeighbourSearch.h
//  Header file containing class definitions for all SPH neighbour searching algorithms.
//
//  This file is part of GANDALF :
//  Graphical Astrophysics code for N-body Dynamics And Lagrangian Fluids
//  https://github.com/gandalfcode/gandalf
//  Contact : gandalfcode@gmail.com
//
//  Copyright (C) 2013  D. A. Hubber, G. Rosotti
//
//  GANDALF is free software: you can redistribute it and/or modify
//  it under the terms of the GNU General Public License as published by
//  the Free Software Foundation, either version 2 of the License, or
//  (at your option) any later version.
//
//  GANDALF is distributed in the hope that it will be useful, but
//  WITHOUT ANY WARRANTY; without even the implied warranty of
//  MERCHANTABILITY or FITNESS FOR A PARTICULAR PURPOSE.  See the GNU
//  General Public License (http://www.gnu.org/licenses) for more details.
//=================================================================================================


#ifndef _SPH_NEIGHBOUR_SEARCH_H_
#define _SPH_NEIGHBOUR_SEARCH_H_


#include <assert.h>
#include <iostream>
#include <string>
#include <vector>
#include "Precision.h"
#include "Constants.h"
#include "CodeTiming.h"
#include "InlineFuncs.h"
#include "Nbody.h"
#include "NeighbourSearch.h"
#include "SmoothingKernel.h"
#include "Particle.h"
#include "Sph.h"
#include "DomainBox.h"
#include "Ewald.h"
#include "Parameters.h"
#include "KDTree.h"
#include "OctTree.h"
#if defined MPI_PARALLEL
#include "MpiExport.h"
#include "MpiNode.h"
#endif
using namespace std;


// Forward declaration of Sph to break circular dependency
template <int ndim>
class Sph;

// Forward declare MpiNode to break circular dependency
#if defined MPI_PARALLEL
template <int ndim>
class MpiNode;
#endif



//=================================================================================================
//  Class SphNeighbourSearch
/// \brief   SphNeighbourSearch class definition.
/// \details Class for creating the SPH neighbour search data structure, and for computing local
///          neighbour lists and calling SPH functions (e.g. computing h, SPH forces, etc..).
/// \author  D. A. Hubber, G. Rosotti
/// \date    03/04/2013
//=================================================================================================
template <int ndim>
class SphNeighbourSearch : public virtual NeighbourSearch<ndim>
{
/*#if defined MPI_PARALLEL
protected:
  vector<int> ids_active_particles;
#endif*/
 public:

  using NeighbourSearch<ndim>::neibcheck;
  using NeighbourSearch<ndim>::box;
  using NeighbourSearch<ndim>::timing;
  using NeighbourSearch<ndim>::kernp;
  using NeighbourSearch<ndim>::kernfac;
  using NeighbourSearch<ndim>::kernrange;
  using NeighbourSearch<ndim>::kernrangesqd;


  //-----------------------------------------------------------------------------------------------
  SphNeighbourSearch(FLOAT kernrangeaux, DomainBox<ndim> *boxaux,
                     SmoothingKernel<ndim> *kernaux, CodeTiming *timingaux) :
    NeighbourSearch<ndim>(kernrangeaux, boxaux, kernaux, timingaux) {};
  virtual ~SphNeighbourSearch() {};


  //-----------------------------------------------------------------------------------------------
  virtual void UpdateAllSphProperties(int, int, SphParticle<ndim> *,
                                      Sph<ndim> *, Nbody<ndim> *) = 0;
  virtual void UpdateAllSphForces(int, int, SphParticle<ndim> *, Sph<ndim> *, Nbody<ndim> *) = 0;
  virtual void UpdateAllSphHydroForces(int, int, SphParticle<ndim> *,
                                       Sph<ndim> *, Nbody<ndim> *) = 0;
  virtual void UpdateAllSphGravForces(int, int, SphParticle<ndim> *,
                                      Sph<ndim> *, Nbody<ndim> *) = 0;
  virtual void UpdateAllSphPeriodicHydroForces(int, int, SphParticle<ndim> *, Sph<ndim> *,
                                              Nbody<ndim> *, DomainBox<ndim> &) {};
  virtual void UpdateAllSphPeriodicForces(int, int, SphParticle<ndim> *, Sph<ndim> *,
                                          Nbody<ndim> *, DomainBox<ndim> &, Ewald<ndim> *) = 0;
  virtual void UpdateAllSphPeriodicGravForces(int, int, SphParticle<ndim> *, Sph<ndim> *,
                                              Nbody<ndim> *, DomainBox<ndim> &, Ewald<ndim> *) = 0;
  //virtual void UpdateAllStarGasForces(int, int, SphParticle<ndim> *,
  //                                    Sph<ndim> *, Nbody<ndim> *) = 0;

};



//=================================================================================================
//  Class SphBruteForceSearch
/// \brief   Class for computing SPH neighbour lists using brute force only.
/// \details Class for computing SPH neighbour lists using brute force only
///          (i.e. direct summation over all particles).
/// \author  D. A. Hubber, G. Rosotti
/// \date    03/04/2013
//=================================================================================================
template <int ndim, template<int> class ParticleType>
class SphBruteForceSearch : public SphNeighbourSearch<ndim>, public BruteForceSearch<ndim,ParticleType>
{
 public:

  using NeighbourSearch<ndim>::neibcheck;
  using NeighbourSearch<ndim>::timing;
  using NeighbourSearch<ndim>::kernp;
  using NeighbourSearch<ndim>::kernfac;
  using NeighbourSearch<ndim>::kernrange;
  using NeighbourSearch<ndim>::kernrangesqd;


  //-----------------------------------------------------------------------------------------------
  SphBruteForceSearch(FLOAT, DomainBox<ndim> *, SmoothingKernel<ndim> *, CodeTiming *);
  virtual ~SphBruteForceSearch();


  //-----------------------------------------------------------------------------------------------
  void UpdateAllSphProperties(int, int, SphParticle<ndim> *, Sph<ndim> *, Nbody<ndim> *);
  void UpdateAllSphForces(int, int, SphParticle<ndim> *, Sph<ndim> *, Nbody<ndim> *);
  void UpdateAllSphHydroForces(int, int, SphParticle<ndim> *, Sph<ndim> *, Nbody<ndim> *);
  void UpdateAllSphGravForces(int, int, SphParticle<ndim> *, Sph<ndim> *, Nbody<ndim> *);
  void UpdateAllSphPeriodicForces(int, int, SphParticle<ndim> *, Sph<ndim> *,
                                  Nbody<ndim> *, DomainBox<ndim> &, Ewald<ndim> *);
  void UpdateAllSphPeriodicGravForces(int, int, SphParticle<ndim> *, Sph<ndim> *,
                                      Nbody<ndim> *, DomainBox<ndim> &, Ewald<ndim> *);
  //void UpdateAllStarGasForces(int, int, SphParticle<ndim> *, Sph<ndim> *, Nbody<ndim> *);

/*#ifdef MPI_PARALLEL
  using NeighbourSearch<ndim>::ids_active_particles;
  void UpdateGravityExportList(int, int, int, SphParticle<ndim> *, Sph<ndim> *, Nbody<ndim> *);
  void UpdateHydroExportList(int, int, int, SphParticle<ndim> *,  Sph<ndim> *, Nbody<ndim> *);
#endif*/

};



//=================================================================================================
//  Class GradhSphBruteForce
/// \brief   Class for computing neighbour lists using brute force only for grad-h SPH.
/// \details Class for computing SPH neighbour lists using brute force only
///          (i.e. direct summation over all particles) for grad-h SPH.
/// \author  D. A. Hubber, G. Rosotti
/// \date    12/05/2014
//=================================================================================================
template <int ndim, template<int> class ParticleType>
class GradhSphBruteForce: public SphBruteForceSearch<ndim,ParticleType>
{
 public:

  using SphNeighbourSearch<ndim>::neibcheck;
  using SphNeighbourSearch<ndim>::timing;
  using SphNeighbourSearch<ndim>::kernp;
  using SphNeighbourSearch<ndim>::kernfac;
  using SphNeighbourSearch<ndim>::kernrange;
  using SphNeighbourSearch<ndim>::kernrangesqd;


  //-----------------------------------------------------------------------------------------------
  GradhSphBruteForce(FLOAT, DomainBox<ndim> *, SmoothingKernel<ndim> *, CodeTiming *);
  virtual ~GradhSphBruteForce();


  //-----------------------------------------------------------------------------------------------
  void UpdateAllSphProperties(int, int, SphParticle<ndim> *, Sph<ndim> *, Nbody<ndim> *);

};



//=================================================================================================
//  Class SM2012SphBruteForce
/// \brief   Class for computing neighbour lists using brute force only for SM2012 SPH.
/// \details Class for computing neighbour lists using brute force only
///          (i.e. direct summation over all particles) for SM2012 SPH.
/// \author  D. A. Hubber, G. Rosotti
/// \date    12/05/2014
//=================================================================================================
template <int ndim, template<int> class ParticleType>
class SM2012SphBruteForce: public SphBruteForceSearch<ndim,ParticleType>
{
 public:

  using SphNeighbourSearch<ndim>::neibcheck;
  using SphNeighbourSearch<ndim>::timing;
  using SphNeighbourSearch<ndim>::kernp;
  using SphNeighbourSearch<ndim>::kernfac;
  using SphNeighbourSearch<ndim>::kernrange;
  using SphNeighbourSearch<ndim>::kernrangesqd;


  //-----------------------------------------------------------------------------------------------
  SM2012SphBruteForce(FLOAT, DomainBox<ndim> *, SmoothingKernel<ndim> *, CodeTiming *);
  virtual ~SM2012SphBruteForce();


  //-----------------------------------------------------------------------------------------------
  void UpdateAllSphProperties(int, int, SphParticle<ndim> *, Sph<ndim> *, Nbody<ndim> *);

};



//=================================================================================================
//  Class SphTree
/// \brief   Class containing tree for efficient SPH neighbour searching and gravity calculations.
/// \details Class containing tree for efficient SPH neighbour searching and gravity calculations.
/// \author  D. A. Hubber
/// \date    08/01/2014
//=================================================================================================
template <int ndim, template<int> class ParticleType, template<int> class TreeCell>
class SphTree : public SphNeighbourSearch<ndim>, public HydroTree<ndim,ParticleType,TreeCell>
{
#if defined MPI_PARALLEL
  vector<vector<int> > ids_sent_particles;
protected:
  using NeighbourSearch<ndim>::ids_active_particles;
  vector<int> N_imported_part_per_proc;
#endif
 public:

  using HydroTree<ndim,ParticleType,TreeCell>::activelistbuf;
  using HydroTree<ndim,ParticleType,TreeCell>::activepartbuf;
  using HydroTree<ndim,ParticleType,TreeCell>::allocated_buffer;
  using HydroTree<ndim,ParticleType,TreeCell>::box;
  using HydroTree<ndim,ParticleType,TreeCell>::cellbuf;
  using HydroTree<ndim,ParticleType,TreeCell>::gravity_mac;
  using HydroTree<ndim,ParticleType,TreeCell>::kernp;
  using HydroTree<ndim,ParticleType,TreeCell>::kernrange;
  using HydroTree<ndim,ParticleType,TreeCell>::kernrangesqd;
  using HydroTree<ndim,ParticleType,TreeCell>::levelneibbuf;
  using HydroTree<ndim,ParticleType,TreeCell>::multipole;
  using HydroTree<ndim,ParticleType,TreeCell>::neibcheck;
  using HydroTree<ndim,ParticleType,TreeCell>::neibpartbuf;
  using HydroTree<ndim,ParticleType,TreeCell>::Ngravcellmaxbuf;
  using HydroTree<ndim,ParticleType,TreeCell>::Nleafmax;
  using HydroTree<ndim,ParticleType,TreeCell>::Nneibmaxbuf;
  using HydroTree<ndim,ParticleType,TreeCell>::Ntot;
  using HydroTree<ndim,ParticleType,TreeCell>::Ntotmax;
  using HydroTree<ndim,ParticleType,TreeCell>::Ntotmaxold;
  using HydroTree<ndim,ParticleType,TreeCell>::Ntotold;
  using HydroTree<ndim,ParticleType,TreeCell>::timing;
  using HydroTree<ndim,ParticleType,TreeCell>::tree;
  using HydroTree<ndim,ParticleType,TreeCell>::ghosttree;
#ifdef MPI_PARALLEL
  using HydroTree<ndim,ParticleType,TreeCell>::mpighosttree;
  using HydroTree<ndim,ParticleType,TreeCell>::Nmpi;
  using HydroTree<ndim,ParticleType,TreeCell>::prunedtree;
  using HydroTree<ndim,ParticleType,TreeCell>::sendprunedtree;
#endif


  //-----------------------------------------------------------------------------------------------
  SphTree(int _Nleafmax, int _Nmpi, int _pruning_level_min, int _pruning_level_max,
          FLOAT _thetamaxsqd, FLOAT _kernrange, FLOAT _macerror,
          string _gravity_mac, string _multipole,
          DomainBox<ndim> *_box, SmoothingKernel<ndim> *_kern, CodeTiming *_timing) :
    NeighbourSearch<ndim>(_kernrange, _box, _kern, _timing),
    SphNeighbourSearch<ndim>(_kernrange, _box, _kern, _timing),
    HydroTree<ndim,ParticleType,TreeCell>(_Nleafmax, _Nmpi, _pruning_level_min, _pruning_level_max,
                                          _thetamaxsqd, _kernrange, _macerror, _gravity_mac,
                                          _multipole, _box, _kern, _timing) {};
  virtual ~SphTree() {};


  //-----------------------------------------------------------------------------------------------
  void UpdateAllSphProperties(int, int, SphParticle<ndim> *, Sph<ndim> *, Nbody<ndim> *) {};
  void UpdateAllSphForces(int, int, SphParticle<ndim> *, Sph<ndim> *, Nbody<ndim> *) {};
  void UpdateAllSphHydroForces(int, int, SphParticle<ndim> *, Sph<ndim> *, Nbody<ndim> *) {};
  void UpdateAllSphGravForces(int, int, SphParticle<ndim> *, Sph<ndim> *, Nbody<ndim> *) {};
  void UpdateAllSphPeriodicHydroForces(int, int, SphParticle<ndim> *, Sph<ndim> *,
                                       Nbody<ndim> *, DomainBox<ndim> &) {};
  void UpdateAllSphPeriodicForces(int, int, SphParticle<ndim> *, Sph<ndim> *,
                                  Nbody<ndim> *, DomainBox<ndim> &, Ewald<ndim> *) {};
  void UpdateAllSphPeriodicGravForces(int, int, SphParticle<ndim> *, Sph<ndim> *,
                                      Nbody<ndim> *, DomainBox<ndim> &, Ewald<ndim> *) {};
  //void UpdateAllStarGasForces(int, int, SphParticle<ndim> *, Sph<ndim> *, Nbody<ndim> *) {};

};



//=================================================================================================
//  Class GradhSphTree
/// \brief   Class containing tree for computing grad-h SPH summation and force loops.
/// \details Class containing tree for computing grad-h SPH summation and force loops.
/// \author  D. A. Hubber
/// \date    08/01/2014
//=================================================================================================
template <int ndim, template<int> class ParticleType, template<int> class TreeCell>
class GradhSphTree: public SphTree<ndim,ParticleType,TreeCell>
{
 public:

  using SphTree<ndim,ParticleType,TreeCell>::activelistbuf;
  using SphTree<ndim,ParticleType,TreeCell>::activepartbuf;
  using SphTree<ndim,ParticleType,TreeCell>::allocated_buffer;
  using SphTree<ndim,ParticleType,TreeCell>::box;
  using SphTree<ndim,ParticleType,TreeCell>::cellbuf;
  using SphTree<ndim,ParticleType,TreeCell>::gravity_mac;
  using SphTree<ndim,ParticleType,TreeCell>::kernp;
  using SphTree<ndim,ParticleType,TreeCell>::kernrange;
  using SphTree<ndim,ParticleType,TreeCell>::kernrangesqd;
  using SphTree<ndim,ParticleType,TreeCell>::levelneibbuf;
  using SphTree<ndim,ParticleType,TreeCell>::multipole;
  using SphTree<ndim,ParticleType,TreeCell>::neibcheck;
  using SphTree<ndim,ParticleType,TreeCell>::neibpartbuf;
  using SphTree<ndim,ParticleType,TreeCell>::Ngravcellmaxbuf;
  using SphTree<ndim,ParticleType,TreeCell>::Nleafmax;
  using SphTree<ndim,ParticleType,TreeCell>::Nneibmaxbuf;
  using SphTree<ndim,ParticleType,TreeCell>::Ntot;
  using SphTree<ndim,ParticleType,TreeCell>::Ntotmax;
  using SphTree<ndim,ParticleType,TreeCell>::Ntotmaxold;
  using SphTree<ndim,ParticleType,TreeCell>::Ntotold;
  using SphTree<ndim,ParticleType,TreeCell>::timing;
  using SphTree<ndim,ParticleType,TreeCell>::tree;
  using SphTree<ndim,ParticleType,TreeCell>::ghosttree;
#ifdef MPI_PARALLEL
  using SphTree<ndim,ParticleType,TreeCell>::mpighosttree;
  using SphTree<ndim,ParticleType,TreeCell>::Nmpi;
  using SphTree<ndim,ParticleType,TreeCell>::prunedtree;
  using SphTree<ndim,ParticleType,TreeCell>::sendprunedtree;
#endif


  //-----------------------------------------------------------------------------------------------
  GradhSphTree(int, int, int, int, FLOAT, FLOAT, FLOAT, string, string,
               DomainBox<ndim> *, SmoothingKernel<ndim> *, CodeTiming *);
  virtual ~GradhSphTree();


  //-----------------------------------------------------------------------------------------------
  void UpdateAllSphProperties(int, int, SphParticle<ndim> *, Sph<ndim> *, Nbody<ndim> *);
  void UpdateAllSphForces(int, int, SphParticle<ndim> *, Sph<ndim> *, Nbody<ndim> *);
  void UpdateAllSphHydroForces(int, int, SphParticle<ndim> *, Sph<ndim> *, Nbody<ndim> *);
  void UpdateAllSphGravForces(int, int, SphParticle<ndim> *, Sph<ndim> *, Nbody<ndim> *);
<<<<<<< HEAD
  //void UpdateAllStarGasForces(int, int, SphParticle<ndim> *, Sph<ndim> *, Nbody<ndim> *);
=======
  void UpdateAllStarGasForces(int, int, SphParticle<ndim> *, Sph<ndim> *, Nbody<ndim> *);
  void UpdateAllSphPeriodicHydroForces(int, int, SphParticle<ndim> *, Sph<ndim> *,
                                       Nbody<ndim> *, DomainBox<ndim> &);
>>>>>>> a8e4e994
  void UpdateAllSphPeriodicForces(int, int, SphParticle<ndim> *, Sph<ndim> *,
                                  Nbody<ndim> *, DomainBox<ndim> &, Ewald<ndim> *);
  void UpdateAllSphPeriodicGravForces(int, int, SphParticle<ndim> *, Sph<ndim> *,
                                      Nbody<ndim> *, DomainBox<ndim> &, Ewald<ndim> *);

};



//=================================================================================================
//  Class GradhSphKDTree
/// \brief   Grad-h SPH neighbour searching class using the KD-tree.
/// \details Grad-h SPH neighbour searching class using the KD-tree.
/// \author  D. A. Hubber
/// \date    17/09/2014
//=================================================================================================
template <int ndim, template<int> class ParticleType, template<int> class TreeCell>
class GradhSphKDTree: public GradhSphTree<ndim,ParticleType,TreeCell>
{
 public:

  using SphTree<ndim,ParticleType,TreeCell>::tree;
  using SphTree<ndim,ParticleType,TreeCell>::ghosttree;
#ifdef MPI_PARALLEL
  using SphTree<ndim,ParticleType,TreeCell>::mpighosttree;
  using SphTree<ndim,ParticleType,TreeCell>::Nmpi;
  using SphTree<ndim,ParticleType,TreeCell>::prunedtree;
  using SphTree<ndim,ParticleType,TreeCell>::sendprunedtree;
#endif


  //-----------------------------------------------------------------------------------------------
  GradhSphKDTree(int, int, int, int, FLOAT, FLOAT, FLOAT, string, string,
                 DomainBox<ndim> *, SmoothingKernel<ndim> *, CodeTiming *);

};



//=================================================================================================
//  Class GradhSphOctTree
/// \brief   Class containing octal tree for computing grad-h SPH force loops.
/// \details Class containing octal tree for computing grad-h SPH force loops.
/// \author  D. A. Hubber
/// \date    17/09/2014
//=================================================================================================
template <int ndim, template<int> class ParticleType, template<int> class TreeCell>
class GradhSphOctTree: public GradhSphTree<ndim,ParticleType,TreeCell>
{
 public:

  using SphTree<ndim,ParticleType,TreeCell>::tree;
  using SphTree<ndim,ParticleType,TreeCell>::ghosttree;
#ifdef MPI_PARALLEL
  using SphTree<ndim,ParticleType,TreeCell>::mpighosttree;
  using SphTree<ndim,ParticleType,TreeCell>::Nmpi;
  using SphTree<ndim,ParticleType,TreeCell>::prunedtree;
  using SphTree<ndim,ParticleType,TreeCell>::sendprunedtree;
#endif


  //-----------------------------------------------------------------------------------------------
  GradhSphOctTree(int, int, int, int, FLOAT, FLOAT, FLOAT, string, string,
                  DomainBox<ndim> *, SmoothingKernel<ndim> *, CodeTiming *);

};



//=================================================================================================
//  Class SM2012SphTree
/// \brief   Class containing tree for computing Saitoh & Makino (2012) SPH force loops.
/// \details Class containing tree for computing Saitoh & Makino (2012) SPH force loops.
/// \author  D. A. Hubber
/// \date    08/01/2014
//=================================================================================================
template <int ndim, template<int> class ParticleType, template<int> class TreeCell>
class SM2012SphTree: public SphTree<ndim,ParticleType,TreeCell>
{
 public:

  using SphTree<ndim,ParticleType,TreeCell>::activelistbuf;
  using SphTree<ndim,ParticleType,TreeCell>::activepartbuf;
  using SphTree<ndim,ParticleType,TreeCell>::allocated_buffer;
  using SphTree<ndim,ParticleType,TreeCell>::box;
  using SphTree<ndim,ParticleType,TreeCell>::cellbuf;
  using SphTree<ndim,ParticleType,TreeCell>::gravity_mac;
  using SphTree<ndim,ParticleType,TreeCell>::kernp;
  using SphTree<ndim,ParticleType,TreeCell>::kernrange;
  using SphTree<ndim,ParticleType,TreeCell>::kernrangesqd;
  using SphTree<ndim,ParticleType,TreeCell>::levelneibbuf;
  using SphTree<ndim,ParticleType,TreeCell>::multipole;
  using SphTree<ndim,ParticleType,TreeCell>::neibcheck;
  using SphTree<ndim,ParticleType,TreeCell>::neibpartbuf;
  using SphTree<ndim,ParticleType,TreeCell>::Ngravcellmaxbuf;
  using SphTree<ndim,ParticleType,TreeCell>::Nleafmax;
  using SphTree<ndim,ParticleType,TreeCell>::Nneibmaxbuf;
  using SphTree<ndim,ParticleType,TreeCell>::Ntot;
  using SphTree<ndim,ParticleType,TreeCell>::Ntotmax;
  using SphTree<ndim,ParticleType,TreeCell>::Ntotmaxold;
  using SphTree<ndim,ParticleType,TreeCell>::Ntotold;
  using SphTree<ndim,ParticleType,TreeCell>::timing;
  using SphTree<ndim,ParticleType,TreeCell>::tree;
  using SphTree<ndim,ParticleType,TreeCell>::ghosttree;
#ifdef MPI_PARALLEL
  using SphTree<ndim,ParticleType,TreeCell>::mpighosttree;
  using SphTree<ndim,ParticleType,TreeCell>::Nmpi;
  using SphTree<ndim,ParticleType,TreeCell>::prunedtree;
  using SphTree<ndim,ParticleType,TreeCell>::sendprunedtree;
#endif


  //-----------------------------------------------------------------------------------------------
  SM2012SphTree(int, int, int, int, FLOAT, FLOAT, FLOAT, string, string,
                DomainBox<ndim> *, SmoothingKernel<ndim> *, CodeTiming *);


  //-----------------------------------------------------------------------------------------------
  void UpdateAllSphProperties(int, int, SphParticle<ndim> *, Sph<ndim> *, Nbody<ndim> *) {};
  void UpdateAllSphForces(int, int, SphParticle<ndim> *, Sph<ndim> *, Nbody<ndim> *) {};
  void UpdateAllSphHydroForces(int, int, SphParticle<ndim> *, Sph<ndim> *, Nbody<ndim> *) {};
  void UpdateAllSphGravForces(int, int, SphParticle<ndim> *, Sph<ndim> *, Nbody<ndim> *) {};
  //void UpdateAllStarGasForces(int, int, SphParticle<ndim> *, Sph<ndim> *, Nbody<ndim> *) {};

};



//=================================================================================================
//  Class SM2012SphKDTree
/// \brief   Class containing kd-tree for computing SM2012 SPH force loops.
/// \details Class containing kd-tree for computing SM2012 SPH force loops.
/// \author  D. A. Hubber
/// \date    17/09/2014
//=================================================================================================
template <int ndim, template<int> class ParticleType, template<int> class TreeCell>
class SM2012SphKDTree: public SM2012SphTree<ndim,ParticleType,TreeCell>
{
 public:

  using SphTree<ndim,ParticleType,TreeCell>::tree;
  using SphTree<ndim,ParticleType,TreeCell>::ghosttree;
#ifdef MPI_PARALLEL
  using SphTree<ndim,ParticleType,TreeCell>::mpighosttree;
  using SphTree<ndim,ParticleType,TreeCell>::Nmpi;
  using SphTree<ndim,ParticleType,TreeCell>::prunedtree;
  using SphTree<ndim,ParticleType,TreeCell>::sendprunedtree;
#endif


  //-----------------------------------------------------------------------------------------------
  SM2012SphKDTree(int, int, int, int, FLOAT, FLOAT, FLOAT, string, string,
                  DomainBox<ndim> *, SmoothingKernel<ndim> *, CodeTiming *);

};



//=================================================================================================
//  Class SM2012SphOctTree
/// \brief   Class containing octal-tree for computing SM2012 SPH summation and force loops.
/// \details Class containing octal-tree for computing SM2012 SPH summation and force loops.
/// \author  D. A. Hubber
/// \date    17/09/2014
//=================================================================================================
template <int ndim, template<int> class ParticleType, template<int> class TreeCell>
class SM2012SphOctTree: public SM2012SphTree<ndim,ParticleType,TreeCell>
{
 public:

  using SphTree<ndim,ParticleType,TreeCell>::tree;
  using SphTree<ndim,ParticleType,TreeCell>::ghosttree;
#ifdef MPI_PARALLEL
  using SphTree<ndim,ParticleType,TreeCell>::mpighosttree;
  using SphTree<ndim,ParticleType,TreeCell>::Nmpi;
  using SphTree<ndim,ParticleType,TreeCell>::prunedtree;
  using SphTree<ndim,ParticleType,TreeCell>::sendprunedtree;
#endif


  //-----------------------------------------------------------------------------------------------
  SM2012SphOctTree(int, int, int, int, FLOAT, FLOAT, FLOAT, string, string,
                   DomainBox<ndim> *, SmoothingKernel<ndim> *, CodeTiming *);

};
#endif<|MERGE_RESOLUTION|>--- conflicted
+++ resolved
@@ -362,13 +362,9 @@
   void UpdateAllSphForces(int, int, SphParticle<ndim> *, Sph<ndim> *, Nbody<ndim> *);
   void UpdateAllSphHydroForces(int, int, SphParticle<ndim> *, Sph<ndim> *, Nbody<ndim> *);
   void UpdateAllSphGravForces(int, int, SphParticle<ndim> *, Sph<ndim> *, Nbody<ndim> *);
-<<<<<<< HEAD
-  //void UpdateAllStarGasForces(int, int, SphParticle<ndim> *, Sph<ndim> *, Nbody<ndim> *);
-=======
   void UpdateAllStarGasForces(int, int, SphParticle<ndim> *, Sph<ndim> *, Nbody<ndim> *);
   void UpdateAllSphPeriodicHydroForces(int, int, SphParticle<ndim> *, Sph<ndim> *,
                                        Nbody<ndim> *, DomainBox<ndim> &);
->>>>>>> a8e4e994
   void UpdateAllSphPeriodicForces(int, int, SphParticle<ndim> *, Sph<ndim> *,
                                   Nbody<ndim> *, DomainBox<ndim> &, Ewald<ndim> *);
   void UpdateAllSphPeriodicGravForces(int, int, SphParticle<ndim> *, Sph<ndim> *,
