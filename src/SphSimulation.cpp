// ============================================================================
// SphSimulation.cpp
// Contains all main functions controlling the SPH simulation work-flow.
// ============================================================================


#include <iostream>
#include <iomanip>
#include <sstream>
#include <string>
#include <math.h>
#include <time.h>
#include <cstdio>
#include <cstring>
#include "Precision.h"
#include "Exception.h"
#include "SphSimulation.h"
#include "Parameters.h"
#include "InlineFuncs.h"
#include "Debug.h"
#include "Sph.h"
#include "SphSimulationIO.cpp"
#include "SphSimulationIC.cpp"
#include "SphAnalysis.cpp"
#include "SimGhostParticles.cpp"
#include "SphSimulationTimesteps.cpp"
using namespace std;

SphSimulationBase* SphSimulationBase::SphSimulationFactory (int ndim, Parameters* params){
 if (ndim==1)
   return new SphSimulation<1>(params);
 else if (ndim==2)
   return new SphSimulation<2>(params);
 else if (ndim==3)
   return new SphSimulation<3>(params);
 return NULL;
}

// ============================================================================
// SphSimulation::SphSimulation
// ============================================================================
SphSimulationBase::SphSimulationBase(Parameters* params)
{
  simparams = new Parameters(*params);
  paramfile = "";
  n = 0;
  nresync = 0;
  integration_step = 1;
  Nsteps = 0;
  t = 0.0;
  setup = false;
}



// ============================================================================
// SphSimulation::~SphSimulation
// ============================================================================
SphSimulationBase::~SphSimulationBase()
{
}



// ============================================================================
// SphSimulation::Run
// Controls the simulation main loop, including exit conditions.
// If provided, will only advance the simulation by 'Nadvance' steps.
// ============================================================================
template <int ndim>
void SphSimulation<ndim>::Run(int Nadvance)
{
  int Ntarget;                              // Selected integer timestep

  debug1("[SphSimulation::Run]");

  // Set integer timestep exit condition if provided as parameter.
  if (Nadvance < 0) Ntarget = Nstepsmax;
  else Ntarget = Nsteps + Nadvance;

  // Continue to run simulation until we reach the required time, or 
  // exeeded the maximum allowed number of steps.
  // --------------------------------------------------------------------------
  while (t < tend && Nsteps < Ntarget) {

    MainLoop();
    Output();

  }
  // --------------------------------------------------------------------------

  CalculateDiagnostics();
  diag.Eerror = fabs(diag0.Etot - diag.Etot)/fabs(diag0.Etot);
  cout << "Eerror : " << diag.Eerror << endl;


  return;
}



// ============================================================================
// SphSimulation::InteractiveRun
// Controls the simulation main loop, including exit conditions.
// If provided, will only advance the simulation by 'Nadvance' steps.
// ============================================================================
template <int ndim>
void SphSimulation<ndim>::InteractiveRun(int Nadvance)
{
  int Ntarget;                              // Selected integer timestep
  clock_t tstart = clock();
  DOUBLE tdiff = 0.0;
  DOUBLE tpython = 8.0;

  debug1("[SphSimulation::Run]");

  // Set integer timestep exit condition if provided as parameter.
  if (Nadvance < 0) Ntarget = Nstepsmax;
  else Ntarget = Nsteps + Nadvance;

  // Continue to run simulation until we reach the required time, or
  // exeeded the maximum allowed number of steps.
  // --------------------------------------------------------------------------
  while (t < tend && Nsteps < Ntarget && tdiff < tpython) {

    MainLoop();
    Output();

    tdiff = (DOUBLE) (clock() - tstart) / (DOUBLE) CLOCKS_PER_SEC;

  }
  // --------------------------------------------------------------------------

  CalculateDiagnostics();
  diag.Eerror = fabs(diag0.Etot - diag.Etot)/fabs(diag0.Etot);

  return;
}



// ============================================================================
// SphSimulation::Output
// Controls when regular output snapshots are written by the code.
// ============================================================================
template <int ndim>
void SphSimulation<ndim>::Output(void)
{
  string filename;
  string nostring;
  stringstream ss;

  debug2("[SphSimulation::Output]");

  if (Nsteps%noutputstep == 0) cout << "t : " << t << "    Nsteps : " 
				    << Nsteps << endl;

  // Output a data snapshot if reached required time
  if (t >= tsnapnext) {
    Noutsnap++;
    tsnapnext += dt_snap;
    nostring = "";
    ss << setfill('0') << setw(5) << Noutsnap;
    nostring = ss.str();
    filename = run_id + '.' + out_file_form + '.' + nostring;
    ss.str(std::string());
    WriteSnapshotFile(filename,"column");
  }

  return;
}



// ============================================================================
// SphSimulation::GenerateIC
// Generate initial conditions for SPH simulation chosen in parameters file.
// ============================================================================
template <int ndim>
void SphSimulation<ndim>::GenerateIC(void)
{
  debug2("[SphSimulation::GenerateIC]");

  // Generate initial conditions
  if (simparams->stringparams["ic"] == "random_cube")
    RandomBox();
  else if (simparams->stringparams["ic"] == "random_sphere")
    RandomSphere();
  else if (simparams->stringparams["ic"] == "lattice_cube")
    LatticeBox();
  else if (simparams->stringparams["ic"] == "shocktube")
    ShockTube();
  else if (simparams->stringparams["ic"] == "soundwave")
    SoundWave();
  else if (simparams->stringparams["ic"] == "khi")
    KHI();
  else {
    string message = "Unrecognised parameter : ic = " 
      + simparams->stringparams["ic"];
    ExceptionHandler::getIstance().raise(message);
  }

  return;
}

// ============================================================================
// SphSimulation::ProcessParameters
// Process all the options chosen in the parameters file, setting various 
// simulation variables and creating important simulation objects.
// ============================================================================
template <int ndim>
void SphSimulation<ndim>::ProcessParameters(void)
{
  map<string, int> &intparams = simparams->intparams;
  map<string, float> &floatparams = simparams->floatparams;
  map<string, string> &stringparams = simparams->stringparams;

  aviscenum avisc;
  acondenum acond;

  debug2("[SphSimulation::ProcessParameters]");

  // Assign dimensionality variables here (for now)
//#if !defined(FIXED_DIMENSIONS)
//  ndim = intparams["ndim"];
//  vdim = intparams["ndim"];
//  bdim = intparams["ndim"];
//#endif

if (ndim < 1 || ndim > 3) {
  string message="Error: the number of dimensions can be only 1, 2 or 3, you gave " + ndim;
  ExceptionHandler::getIstance().raise(message);
}

  // Set the enum for artificial viscosity
  if (stringparams["avisc"] == "none") {
    avisc = noneav;
  }
  else if (stringparams["avisc"] == "mon97") {
    avisc = mon97;
  }
  else {
    string message = "Unrecognised parameter : avisc = " +
        simparams->stringparams["avisc"];
    ExceptionHandler::getIstance().raise(message);
  }

  // Set the enum for artificial conductivity
  if (stringparams["acond"] == "none") {
    acond = noneac;
  }
  else if (stringparams["acond"] == "wadsley2008") {
    acond = wadsley2008;
  }
  else if (stringparams["acond"] == "price2008") {
    acond = price2008;
  }
  else {
    string message = "Unrecognised parameter : acond = " +
        simparams->stringparams["acond"];
    ExceptionHandler::getIstance().raise(message);
  }

  // Create SPH object based on chosen method in params file
  // --------------------------------------------------------------------------
  if (stringparams["sph"] == "gradh") {
    string KernelName = stringparams["kernel"];
    if (stringparams["tabulatedkernel"] == "yes") {
        sph = new GradhSph<ndim, TabulatedKernel> (intparams["hydro_forces"], intparams["self_gravity"],
        		floatparams["alpha_visc"], floatparams["beta_visc"],
        		floatparams["h_fac"], floatparams["h_converge"],
        		avisc, acond,
        		stringparams["gas_eos"], KernelName);
          }
    else if (stringparams["tabulatedkernel"] == "no"){
        // Depending on the kernel, instantiate a different GradSph object
        if (KernelName == "m4") {
            sph = new GradhSph<ndim, M4Kernel> (intparams["hydro_forces"], intparams["self_gravity"],
            		floatparams["alpha_visc"], floatparams["beta_visc"],
            		floatparams["h_fac"], floatparams["h_converge"],
            		avisc, acond,
            		stringparams["gas_eos"], KernelName);
        }
        else if (KernelName == "quintic") {
            sph = new GradhSph<ndim, QuinticKernel> (intparams["hydro_forces"], intparams["self_gravity"],
            		floatparams["alpha_visc"], floatparams["beta_visc"],
            		floatparams["h_fac"], floatparams["h_converge"],
            		avisc, acond,
            		stringparams["gas_eos"], KernelName);
	}
        else if (KernelName == "gaussian") {
            sph = new GradhSph<ndim, GaussianKernel> (intparams["hydro_forces"], intparams["self_gravity"],
            		floatparams["alpha_visc"], floatparams["beta_visc"],
            		floatparams["h_fac"], floatparams["h_converge"],
            		avisc, acond,
            		stringparams["gas_eos"], KernelName);
        }
        else {
          string message = "Unrecognised parameter : kernel = " +
            simparams->stringparams["kernel"];
          ExceptionHandler::getIstance().raise(message);
        }
    }
    else {
      string message = "Invalid option for the tabulatedkernel parameter: " +
          stringparams["tabulatedkernel"];
      ExceptionHandler::getIstance().raise(message);
    }
  }
  // --------------------------------------------------------------------------
  else if (stringparams["sph"] == "sm2012") {
    string KernelName = stringparams["kernel"];
    if (stringparams["tabulatedkernel"] == "yes") {
        sph = new SM2012Sph<ndim, TabulatedKernel> (intparams["hydro_forces"], intparams["self_gravity"],
        		floatparams["alpha_visc"], floatparams["beta_visc"],
        		floatparams["h_fac"], floatparams["h_converge"],
        		avisc, acond,
        		stringparams["gas_eos"], KernelName);
          }
    else if (stringparams["tabulatedkernel"] == "no"){
        // Depending on the kernel, instantiate a different GradSph object
        if (KernelName == "m4") {
            sph = new SM2012Sph<ndim, M4Kernel> (intparams["hydro_forces"], intparams["self_gravity"],
            		floatparams["alpha_visc"], floatparams["beta_visc"],
            		floatparams["h_fac"], floatparams["h_converge"],
            		avisc, acond,
            		stringparams["gas_eos"], KernelName);
        }
        else if (KernelName == "quintic") {
            sph = new SM2012Sph<ndim, QuinticKernel> (intparams["hydro_forces"], intparams["self_gravity"],
            		floatparams["alpha_visc"], floatparams["beta_visc"],
            		floatparams["h_fac"], floatparams["h_converge"],
            		avisc, acond,
            		stringparams["gas_eos"], KernelName);
        }
        else if (KernelName == "gaussian") {
            sph = new SM2012Sph<ndim, GaussianKernel> (intparams["hydro_forces"], intparams["self_gravity"],
            		floatparams["alpha_visc"], floatparams["beta_visc"],
            		floatparams["h_fac"], floatparams["h_converge"],
            		avisc, acond,
            		stringparams["gas_eos"], KernelName);
        }
        else {
          string message = "Unrecognised parameter : kernel = " +
            simparams->stringparams["kernel"];
          ExceptionHandler::getIstance().raise(message);
        }
    }
    else {
      string message = "Invalid option for the tabulatedkernel parameter: " +
          stringparams["tabulatedkernel"];
      ExceptionHandler::getIstance().raise(message);
    }
  }
  // --------------------------------------------------------------------------
  else if (stringparams["sph"] == "godunov") {
    string KernelName = stringparams["kernel"];
    if (stringparams["tabulatedkernel"] == "yes") {
        sph = new GodunovSph<ndim, TabulatedKernel> (intparams["hydro_forces"], intparams["self_gravity"],
        		floatparams["alpha_visc"], floatparams["beta_visc"],
        		floatparams["h_fac"], floatparams["h_converge"],
        		avisc, acond,
        		stringparams["gas_eos"], KernelName);
          }
    else if (stringparams["tabulatedkernel"] == "no"){
        // Depending on the kernel, instantiate a different GradSph object
        if (KernelName == "m4") {
            sph = new GodunovSph<ndim, M4Kernel> (intparams["hydro_forces"], intparams["self_gravity"],
            		floatparams["alpha_visc"], floatparams["beta_visc"],
            		floatparams["h_fac"], floatparams["h_converge"],
            		avisc, acond,
            		stringparams["gas_eos"], KernelName);
        }
        else if (KernelName == "quintic") {
            sph = new GodunovSph<ndim, QuinticKernel> (intparams["hydro_forces"], intparams["self_gravity"],
            		floatparams["alpha_visc"], floatparams["beta_visc"],
            		floatparams["h_fac"], floatparams["h_converge"],
            		avisc, acond,
            		stringparams["gas_eos"], KernelName);
        }
        else if (KernelName == "gaussian") {
            sph = new GodunovSph<ndim, GaussianKernel> (intparams["hydro_forces"], intparams["self_gravity"],
            		floatparams["alpha_visc"], floatparams["beta_visc"],
            		floatparams["h_fac"], floatparams["h_converge"],
            		avisc, acond,
            		stringparams["gas_eos"], KernelName);
        }
        else {
          string message = "Unrecognised parameter : kernel = " +
            simparams->stringparams["kernel"];
          ExceptionHandler::getIstance().raise(message);
        }
    }
    else {
      string message = "Invalid option for the tabulatedkernel parameter: " +
          stringparams["tabulatedkernel"];
      ExceptionHandler::getIstance().raise(message);
    }
  }
  // --------------------------------------------------------------------------
  else {
    string message = "Unrecognised parameter : sph = " 
      + simparams->stringparams["sph"];
    ExceptionHandler::getIstance().raise(message);
  }


  // Thermal physics object.  If energy equation is chosen, also initiate
  // the energy integration object.
  // --------------------------------------------------------------------------
  string gas_eos = stringparams["gas_eos"];
  if (gas_eos == "energy_eqn") {
    sph->eos = new Adiabatic<ndim>(floatparams["temp0"],
                 floatparams["mu_bar"],
                 floatparams["gamma_eos"]);
  }
  else if (gas_eos == "isothermal")
    sph->eos = new Isothermal<ndim>(floatparams["temp0"],
                  floatparams["mu_bar"],
                  floatparams["gamma_eos"]);
  else {
    string message = "Unrecognised parameter : gas_eos = "
      + gas_eos;
    ExceptionHandler::getIstance().raise(message);
  }

  // Create neighbour searching object based on chosen method in params file
  // --------------------------------------------------------------------------
  if (stringparams["neib_search"] == "bruteforce")
    sphneib = new BruteForceSearch<ndim>;
  else if (stringparams["neib_search"] == "grid")
    sphneib = new GridSearch<ndim>;
  else {
    string message = "Unrecognised parameter : neib_search = " 
      + simparams->stringparams["neib_search"];
    ExceptionHandler::getIstance().raise(message);
  }


  // Create SPH particle integration object
  // --------------------------------------------------------------------------
  if (stringparams["sph_integration"] == "lfkdk") {
    sphint = new SphLeapfrogKDK<ndim>(floatparams["accel_mult"],
				floatparams["courant_mult"]);}
  else if (stringparams["sph_integration"] == "godunov")
    sphint = new SphGodunovIntegration<ndim>(floatparams["accel_mult"],
				       floatparams["courant_mult"]);
  else {
    string message = "Unrecognised parameter : sph_integration = " 
      + simparams->stringparams["sph_integration"];
    ExceptionHandler::getIstance().raise(message);
  }


  // Energy integration object
  // -----------------------------------------------------------------------------
  if (stringparams["energy_integration"] == "PEC") {
    uint = new EnergyPEC<ndim>(floatparams["energy_mult"]);
  }
  else {
    string message = "Unrecognised parameter : energy_integration = "
  + simparams->stringparams["energy_integration"];
    ExceptionHandler::getIstance().raise(message);
  }

  // Boundary condition variables
  // --------------------------------------------------------------------------
  simbox.x_boundary_lhs = stringparams["x_boundary_lhs"];
  simbox.x_boundary_rhs = stringparams["x_boundary_rhs"];
  simbox.y_boundary_lhs = stringparams["y_boundary_lhs"];
  simbox.y_boundary_rhs = stringparams["y_boundary_rhs"];
  simbox.z_boundary_lhs = stringparams["z_boundary_lhs"];
  simbox.z_boundary_rhs = stringparams["z_boundary_rhs"];
  simbox.boxmin[0] = floatparams["boxmin[0]"];
  simbox.boxmin[1] = floatparams["boxmin[1]"];
  simbox.boxmin[2] = floatparams["boxmin[2]"];
  simbox.boxmax[0] = floatparams["boxmax[0]"];
  simbox.boxmax[1] = floatparams["boxmax[1]"];
  simbox.boxmax[2] = floatparams["boxmax[2]"];
  for (int k=0; k<3; k++) {
    simbox.boxsize[k] = simbox.boxmax[k] - simbox.boxmin[k];
    simbox.boxhalf[k] = 0.5*simbox.boxsize[k];
  }


  // Set all other parameter variables
  // --------------------------------------------------------------------------
  sph->Nsph = intparams["Npart"];
  //sph->h_fac = floatparams["h_fac"];
  //sph->h_converge = floatparams["h_converge"];
  //sph->hydro_forces = intparams["hydro_forces"];
  //sph->self_gravity = intparams["self_gravity"];
  //sph->avisc = stringparams["avisc"];
  //sph->acond = stringparams["acond"];
  //sph->alpha_visc = floatparams["alpha_visc"];
  //sph->beta_visc = floatparams["beta_visc"];
  //sph->gas_eos = stringparams["gas_eos"];
  Nstepsmax = intparams["Nstepsmax"];
  run_id = stringparams["run_id"];
  out_file_form = stringparams["out_file_form"];
  tend = floatparams["tend"];
  dt_snap = floatparams["dt_snap"];
  noutputstep = intparams["noutputstep"];
  Nlevels = intparams["Nlevels"];
  sph_single_timestep = intparams["sph_single_timestep"];
  nbody_single_timestep = intparams["nbody_single_timestep"];
  sph->riemann_solver = stringparams["riemann_solver"];
  sph->slope_limiter = stringparams["slope_limiter"];
  sph->riemann_order = intparams["riemann_order"];

  return;
}



// ============================================================================
// SphSimulation::Setup
// Main function for setting up a new SPH simulation.
// ============================================================================
template <int ndim>
void SphSimulation<ndim>::Setup(void)
{
  debug1("[SphSimulation::Setup]");

  // Read parameters files assigning any contained variables
  simparams->ReadParamsFile(paramfile);

  // Now set up the simulation based on chosen parameters
  SetupSimulation();

}

template <int ndim>
void SphSimulation<ndim>::PreSetupForPython(void) {
  debug1("[SphSimulation::PreSetupForPython]");

//  // Read the parameters
//  simparams->ReadParamsFile(paramfile);

  ProcessParameters();

  sph->AllocateMemory(sph->Nsph);

}

template <int ndim>
void SphSimulation<ndim>::ImportArray(double* input, int size, string quantity) {

  //First checks that the size is correct
  if (size != sph->Nsph) {
    stringstream message;
    message << "Error: the array you are passing has a size of " << size << ", but memory has been allocated for " << sph->Nsph << " particles";
    ExceptionHandler::getIstance().raise(message.str());
  }

  //Now sets the pointer to the correct value inside the particle data structure
  FLOAT SphParticle<ndim>::*quantityp;
  FLOAT (SphParticle<ndim>::*quantitypvec)[ndim];
  bool scalar;
  int index;
  if (quantity=="x") {
    quantitypvec = &SphParticle<ndim>::r;
    index=0;
    scalar=false;
  }
  else if (quantity=="y") {
    if (ndim<2) {
      string message = "Error: you tried to load a y array, but you are running a 1-d simulation";
      ExceptionHandler::getIstance().raise(message);
    }
    quantitypvec = &SphParticle<ndim>::r;
    index=1;
    scalar=false;
  }
  else if (quantity == "z") {
    if (ndim<3) {
      string message = "Error: you tried to load a z array, but you are running a simulation with ndim<3";
      ExceptionHandler::getIstance().raise(message);
    }
    quantitypvec = &SphParticle<ndim>::r;
    index=2;
    scalar=false;
  }
  else if (quantity == "vx") {
    quantitypvec = &SphParticle<ndim>::v;
    index=0;
    scalar=false;
  }
  else if (quantity == "vy") {
    if (ndim<2) {
      string message = "Error: you tried to load a vy array, but you are running a 1-d simulation";
      ExceptionHandler::getIstance().raise(message);
    }
    quantitypvec = &SphParticle<ndim>::v;
    index=1;
    scalar=false;
  }
  else if (quantity == "vz") {
    if (ndim<3) {
      string message = "Error: you tried to load a vz array, but you are running a simulation with ndim<3";
      ExceptionHandler::getIstance().raise(message);
    }
    quantitypvec = &SphParticle<ndim>::v;
    index=2;
    scalar=false;
  }
  else if (quantity=="rho") {
    //TODO: at the moment, if rho or h are uploaded, they will be just ignored.
    //Add some facility to use them
    quantityp = &SphParticle<ndim>::rho;
    scalar=true;
  }
  else if (quantity == "h") {
    quantityp = &SphParticle<ndim>::h;
    scalar=true;
  }
  else if (quantity == "u") {
    //TODO: add some facility for uploading either u, T, or cs, and compute automatically the other ones
    //depending on the EOS
    quantityp = &SphParticle<ndim>::u;
    scalar=true;
  }
  else if (quantity=="m") {
    quantityp = &SphParticle<ndim>::m;
    scalar=true;
  }
  else {
    string message = "Quantity " + quantity + "not recognised";
    ExceptionHandler::getIstance().raise(message);
  }

  //Finally loops over particles and set the values
  //Note that the syntax for scalar is different from the one for vectors
  if (scalar) {
    int i=0;
    for (SphParticle<ndim>* particlep = sph->sphdata; particlep < sph->sphdata+size; particlep++, i++) {
      particlep->*quantityp = input[i];
    }
  }
  else {
    int i=0;
    for (SphParticle<ndim>* particlep = sph->sphdata; particlep < sph->sphdata+size; particlep++, i++) {
      (particlep->*quantitypvec)[index] = input[i];
    }
  }
  return;

}

template <int ndim>
void SphSimulation<ndim>::PostSetupForPython(void) {
  debug1("[SphSimulation::PostSetupForPython]");

  PostGeneration();
}



// ============================================================================
// SphSimulation::SetupSimulation
// Main function for setting up a new SPH simulation.
// ============================================================================
template <int ndim>
void SphSimulation<ndim>::SetupSimulation(void)
{
  debug1("[SphSimulation::Setup]");

  // Process the parameters file setting up all simulation objects
  ProcessParameters();

  // Generate initial conditions for simulation
  GenerateIC();

  // Call a messy function that does all the rest of the initialisation
  PostGeneration();

  return;
}



//TODO: make this mess more modular (note: initial h computation
//should be done inside the neighbour search)
template <int ndim>
void SphSimulation<ndim>::PostGeneration(void) {

  // Set time variables here (for now)
  Noutsnap = 0;
  tsnapnext = dt_snap;

  // Set initial smoothing lengths and create initial ghost particles
  // --------------------------------------------------------------------------
  if (sph->Nsph > 0) {

    // Set all relevant particle counters
    sph->Nghost = 0;
    sph->Nghostmax = sph->Nsphmax - sph->Nsph;
    sph->Ntot = sph->Nsph;
    for (int i=0; i<sph->Nsph; i++) sph->sphdata[i].active = true;
    
    sph->InitialSmoothingLengthGuess();
    sphneib->UpdateTree(sph,*simparams);

    sphneib->neibcheck = false;
    sphneib->UpdateAllSphProperties(sph);

    // Search ghost particles
    SearchGhostParticles();

    // Update neighbour tree
    sphneib->UpdateTree(sph,*simparams);
  }

  // Compute all SPH particle properties (if SPH particles exist)
  // --------------------------------------------------------------------------
  if (sph->Nsph > 0) {

    cout << "Ntot : " << sph->Ntot << endl;
    level_step = 1;

    // Zero accelerations (perhaps here)
    for (int i=0; i<sph->Ntot; i++) sph->sphdata[i].active = true;

    // Calculate all SPH properties
    sphneib->neibcheck = true;
    sphneib->UpdateAllSphProperties(sph);

    // Search ghost particles
    SearchGhostParticles();

    // Update neighbour tre
<<<<<<< HEAD
    sphneib->UpdateTree(sph,*simparams);
=======
    sphneib->UpdateTree(sph,simparams);
    sphneib->UpdateAllSphProperties(sph);

>>>>>>> 74aa0f7d

    if (simparams->stringparams["sph"] == "godunov") {
      sphneib->UpdateAllSphDerivatives(sph);
      //for (int i=0; i<sph->Ntot; i++) 
      //sph->sphdata[i].dt = sph->sphdata[i].h/sph->sphdata[i].sound;
    }

    // Zero accelerations (perhaps here)
    for (int i=0; i<sph->Ntot; i++) {
      for (int k=0; k<ndim; k++) sph->sphdata[i].a[k] = (FLOAT) 0.0;
      for (int k=0; k<ndim; k++) sph->sphdata[i].agrav[k] = (FLOAT) 0.0;
      sph->sphdata[i].gpot = (FLOAT) 0.0;
      sph->sphdata[i].dudt = (FLOAT) 0.0;
      sph->sphdata[i].active = true;
      sph->sphdata[i].level = level_step;
    }

    CopySphDataToGhosts();

    // Compute timesteps for all particles
    if (simparams.stringparams["sph"] == "godunov") {
      if (Nlevels == 1) 
	ComputeGlobalTimestep();
      else 
	ComputeBlockTimesteps();
      sphneib->UpdateAllSphForces(sph);
      sphneib->UpdateAllSphDudt(sph);
    }
    else 
      sphneib->UpdateAllSphForces(sph);

    CopySphDataToGhosts();

    // Add contributions to ghost particles from original neighbours
    //CopyAccelerationFromGhosts();

    // Add accelerations
    for (int i=0; i<sph->Nsph; i++) {
      sph->sphdata[i].active = false;
      for (int k=0; k<ndim; k++)
	sph->sphdata[i].a[k] += sph->sphdata[i].agrav[k];
    }
  }

    // Set r0,v0,a0 for initial step
    sphint->EndTimestep(n,level_step,sph->Nsph,sph->sphdata);
    if (simparams->stringparams["gas_eos"] == "energy_eqn")
      uint->EndTimestep(n,level_step,sph->Nsph,sph->sphdata);

    CalculateDiagnostics();
    diag0 = diag;

    setup = true;

}

// ============================================================================
// SphSimulation::MainLoop
// ============================================================================
template <int ndim>
void SphSimulation<ndim>::MainLoop(void)
{
  int i;

  debug2("[SphSimulation::MainLoop]");

  // Compute timesteps for all particles
  if (simparams.stringparams["sph"] != "godunov") {
    if (Nlevels == 1) 
      ComputeGlobalTimestep();
    else 
      ComputeBlockTimesteps();
  }

  // For Godunov SPH, compute compressional heating rates after the timestep 
  // for each particle is known
<<<<<<< HEAD
  if (simparams->stringparams["sph"] == "godunov") {
    for (i=0; i<sph->Ntot; i++)
      sph->sphdata[i].dudt = (FLOAT) 0.0;
    //if (sph->sphdata[i].active) sph->sphdata[i].dudt = (FLOAT) 0.0;
    sphneib->UpdateAllSphDudt(sph);
  }
=======
  //if (simparams.stringparams["sph"] == "godunov") {
  //  for (i=0; i<sph->Ntot; i++)
  //    sph->sphdata[i].dudt = (FLOAT) 0.0;
  //  //if (sph->sphdata[i].active) sph->sphdata[i].dudt = (FLOAT) 0.0;
  //  sphneib->UpdateAllSphDudt(sph);
  //}
>>>>>>> 74aa0f7d

  // Advance time variables
  n = n + 1;
  Nsteps = Nsteps + 1;
  t = t + timestep;

  // Advance SPH particles positions and velocities
  sphint->AdvanceParticles(n,level_step,sph->Nsph,
			   sph->sphdata,(FLOAT) timestep);
  if (simparams->stringparams["gas_eos"] == "energy_eqn")
    uint->EnergyIntegration(n,level_step,sph->Nsph,
			    sph->sphdata,(FLOAT) timestep);

  // Check all boundary conditions
  CheckBoundaries();

  // --------------------------------------------------------------------------
  if (sph->Nsph > 0) {
    
    // Reorder particles

    // Search ghost particles
    SearchGhostParticles();

    // Update neighbour tree
    sphneib->UpdateTree(sph,*simparams);
  }


  // --------------------------------------------------------------------------
  if (sph->Nsph > 0) {

    // Calculate all SPH properties
    sphneib->UpdateAllSphProperties(sph);

    // Compute timesteps for all particles
    if (simparams.stringparams["sph"] == "godunov") {
      if (Nlevels == 1) 
	ComputeGlobalTimestep();
      else 
	ComputeBlockTimesteps();
    }

    if (simparams.stringparams["sph"] == "godunov")
      sphneib->UpdateAllSphDerivatives(sph);

    // Copy properties from original particles to ghost particles
    CopySphDataToGhosts();

    // Zero accelerations (perhaps)
    for (i=0; i<sph->Ntot; i++) {
      if (sph->sphdata[i].active) {
	for (int k=0; k<ndim; k++) sph->sphdata[i].a[k] = (FLOAT) 0.0;
	for (int k=0; k<ndim; k++) sph->sphdata[i].agrav[k] = (FLOAT) 0.0;
	sph->sphdata[i].gpot = (FLOAT) 0.0;
	sph->sphdata[i].dudt = (FLOAT) 0.0;
      }
    }

<<<<<<< HEAD
    // Calculate all SPH properties
    sphneib->UpdateAllSphProperties(sph);

    if (simparams->stringparams["sph"] == "godunov")
      sphneib->UpdateAllSphDerivatives(sph);

    // Copy properties from original particles to ghost particles
    CopySphDataToGhosts();

=======
>>>>>>> 74aa0f7d
    // Calculate all SPH forces
    sphneib->UpdateAllSphForces(sph);

    if (simparams.stringparams["sph"] == "godunov")
      sphneib->UpdateAllSphDudt(sph);

    // Add contributions to ghost particles from original neighbours
    //CopyAccelerationFromGhosts();

    // Add accelerations
    for (i=0; i<sph->Nsph; i++) {
      for (int k=0; k<ndim; k++) 
        sph->sphdata[i].a[k] += sph->sphdata[i].agrav[k];
    }
  }

  // Apply correction steps for both particle and energy integration
  sphint->CorrectionTerms(n,level_step,sph->Nsph,
  			  sph->sphdata,(FLOAT) timestep);
  if (simparams->stringparams["gas_eos"] == "energy_eqn")
    uint->EnergyCorrectionTerms(n,level_step,sph->Nsph,
  				sph->sphdata,(FLOAT) timestep);

  // Set all end-of-step variables
  sphint->EndTimestep(n,level_step,sph->Nsph,sph->sphdata);
  if (simparams->stringparams["gas_eos"] == "energy_eqn")
    uint->EndTimestep(n,level_step,sph->Nsph,sph->sphdata);

  return;
}

template class SphSimulation<1>;
template class SphSimulation<2>;
template class SphSimulation<3>;<|MERGE_RESOLUTION|>--- conflicted
+++ resolved
@@ -729,13 +729,9 @@
     SearchGhostParticles();
 
     // Update neighbour tre
-<<<<<<< HEAD
     sphneib->UpdateTree(sph,*simparams);
-=======
-    sphneib->UpdateTree(sph,simparams);
     sphneib->UpdateAllSphProperties(sph);
 
->>>>>>> 74aa0f7d
 
     if (simparams->stringparams["sph"] == "godunov") {
       sphneib->UpdateAllSphDerivatives(sph);
@@ -812,21 +808,12 @@
 
   // For Godunov SPH, compute compressional heating rates after the timestep 
   // for each particle is known
-<<<<<<< HEAD
-  if (simparams->stringparams["sph"] == "godunov") {
-    for (i=0; i<sph->Ntot; i++)
-      sph->sphdata[i].dudt = (FLOAT) 0.0;
-    //if (sph->sphdata[i].active) sph->sphdata[i].dudt = (FLOAT) 0.0;
-    sphneib->UpdateAllSphDudt(sph);
-  }
-=======
-  //if (simparams.stringparams["sph"] == "godunov") {
+  //if (simparams->stringparams["sph"] == "godunov") {
   //  for (i=0; i<sph->Ntot; i++)
   //    sph->sphdata[i].dudt = (FLOAT) 0.0;
   //  //if (sph->sphdata[i].active) sph->sphdata[i].dudt = (FLOAT) 0.0;
   //  sphneib->UpdateAllSphDudt(sph);
-  //}
->>>>>>> 74aa0f7d
+  }
 
   // Advance time variables
   n = n + 1;
@@ -863,7 +850,7 @@
     sphneib->UpdateAllSphProperties(sph);
 
     // Compute timesteps for all particles
-    if (simparams.stringparams["sph"] == "godunov") {
+    if (simparams->stringparams["sph"] == "godunov") {
       if (Nlevels == 1) 
 	ComputeGlobalTimestep();
       else 
@@ -886,18 +873,6 @@
       }
     }
 
-<<<<<<< HEAD
-    // Calculate all SPH properties
-    sphneib->UpdateAllSphProperties(sph);
-
-    if (simparams->stringparams["sph"] == "godunov")
-      sphneib->UpdateAllSphDerivatives(sph);
-
-    // Copy properties from original particles to ghost particles
-    CopySphDataToGhosts();
-
-=======
->>>>>>> 74aa0f7d
     // Calculate all SPH forces
     sphneib->UpdateAllSphForces(sph);
 
