// ============================================================================
// Sph.h
// Contains main parent virtual class plus child classes for various SPH 
// algorithms that are implemented.
// ============================================================================


#ifndef _SPH_H_
#define _SPH_H_


#include <string>
#include "Constants.h"
#include "SphParticle.h"
#include "SphKernel.h"
#include "Parameters.h"
#include "EOS.h"
using namespace std;


  enum aviscenum {noneav, mon97};
  enum acondenum{noneac, wadsley2008, price2008};


// ============================================================================
// Class Sph
// Main parent Sph class.  Different SPH implementations 
// (e.g. grad-h SPH, Saitoh & Makino 2012) are derived from this class.
// Each implementation requires defining its own version of each function 
// (e.g. ComputeH for its own method of computing smoothing lengths).
// ============================================================================
template <int ndim>
class Sph
{
 public:


  const aviscenum avisc;
  const acondenum acond;

//#if !defined(SWIG) && defined(FIXED_DIMENSIONS)
//  Sph(int ndimaux, int vdimaux, int bdimaux, int hydro_forces_aux,
//    int self_gravity_aux, FLOAT alpha_visc_aux, FLOAT beta_visc_aux,
//    FLOAT h_fac_aux, FLOAT h_converge_aux, aviscenum avisc_aux,
//    acondenum acond_aux, string gas_eos_aux, string KernelName):
//	hydro_forces(hydro_forces_aux),
//	self_gravity(self_gravity_aux),
//	alpha_visc(alpha_visc_aux),
//	beta_visc(beta_visc_aux),
//	h_fac(h_fac_aux),
//	h_converge(h_converge_aux),
//	avisc(avisc_aux),
//	acond(acond_aux),
//	gas_eos(gas_eos_aux),
//    kerntab(TabulatedKernel(ndim, KernelName))
//      {};
//#elif !defined(SWIG) && !defined(FIXED_DIMENSIONS)
  Sph(int hydro_forces_aux,
    int self_gravity_aux, FLOAT alpha_visc_aux, FLOAT beta_visc_aux,
    FLOAT h_fac_aux, FLOAT h_converge_aux, aviscenum avisc_aux,
    acondenum acond_aux, string gas_eos_aux, string KernelName);
//#endif

  // SPH functions for computing SPH sums with neighbouring particles 
  // (fully coded in each separate SPH implementation, and not in Sph.cpp)
  // --------------------------------------------------------------------------
  virtual int ComputeH(int, int, FLOAT *, FLOAT *, FLOAT *, SphParticle<ndim> &) = 0;
  virtual void ComputeSphNeibForces(int, int, int *, 
				    FLOAT *, FLOAT *, FLOAT *, 
				    SphParticle<ndim> &, SphParticle<ndim> *) = 0;
  virtual void ComputeDirectGravForces(int, int, int *,
				       SphParticle<ndim> &, SphParticle<ndim> *) = 0;
  virtual void ComputeSphNeibDudt(int, int, int *, FLOAT *, FLOAT *,
				  FLOAT *, SphParticle<ndim> &, SphParticle<ndim> *) = 0;
  virtual void ComputeSphDerivatives(int, int, int *, FLOAT *, FLOAT *,
				     FLOAT *, SphParticle<ndim> &,SphParticle<ndim> *) = 0;
  virtual void ComputePostHydroQuantities(SphParticle<ndim> &) = 0;


  // SPH array memory allocation functions
  // --------------------------------------------------------------------------
  void AllocateMemory(int);
  void DeallocateMemory(void);
  void SphBoundingBox(FLOAT *, FLOAT *, int);
  void InitialSmoothingLengthGuess(void);

  // SPH particle counters and main particle data array
  // --------------------------------------------------------------------------
  bool allocated;                       // Is SPH memory allocated?
  int Nsph;                             // No. of SPH particles in simulation
  int Nghost;                           // No. of ghost SPH particles
  int Ntot;                             // No. of real + ghost particles
  int Nsphmax;                          // Max. no. of SPH particles in array
  int Nghostmax;                        // Max. allowed no. of ghost particles

  const FLOAT alpha_visc;               // alpha artificial viscosity parameter
  const FLOAT beta_visc;                // beta artificial viscosity parameter
  const FLOAT h_fac;                    // Smoothing length-density factor
  const FLOAT h_converge;               // h-rho iteration tolerance
  const string gas_eos;                 // Gas EOS option
  const int hydro_forces;               // Compute hydro forces?
  const int self_gravity;               // Compute gravitational forces?

<<<<<<< HEAD
  SphKernel<ndim> *kernp;                     // Pointer to chosen kernel object
  TabulatedKernel<ndim> kerntab;              // Tabulated version of chosen kernel

  struct SphParticle<ndim> *sphdata;          // Main SPH particle data array
  EOS<ndim> *eos;                             // Equation-of-state
=======
  string riemann_solver;
  string slope_limiter;
  int riemann_order;
  FLOAT kernfac;
  FLOAT kernfacsqd;

  struct SphParticle *sphdata;          // Main SPH particle data array
  EOS *eos;                             // Equation-of-state
  SphKernel *kernp;                     // Pointer to chosen kernel object
  TabulatedKernel kerntab;              // Tabulated version of chosen kernel
>>>>>>> 5630b551

//#if !defined(FIXED_DIMENSIONS)
//  const int ndim;
//  const int vdim;
//  const int bdim;
  static const FLOAT invndim=1./ndim;

//#endif

};



// ============================================================================
// Class GradhSph
// Class definition for conservative 'grad-h' SPH simulations (as derived 
// from the parent Sph class).  Full code for each of these class functions 
// written in 'GradhSph.cpp'.
// ============================================================================
template <int ndim, template<int> class kernelclass>
class GradhSph: public Sph<ndim>
{


  using Sph<ndim>::allocated;
  using Sph<ndim>::Nsph;
  using Sph<ndim>::eos;
  using Sph<ndim>::h_fac;
  using Sph<ndim>::invndim;
  using Sph<ndim>::h_converge;
  using Sph<ndim>::hydro_forces;
  using Sph<ndim>::avisc;
  using Sph<ndim>::beta_visc;
  using Sph<ndim>::alpha_visc;
  using Sph<ndim>::acond;

 public:

  kernelclass<ndim> kern;                      // SPH kernel

  GradhSph(int, int, FLOAT, FLOAT, FLOAT, FLOAT,
      aviscenum, acondenum, string, string);
  ~GradhSph();

  int ComputeH(int, int, FLOAT *, FLOAT *, FLOAT *, SphParticle<ndim> &);
  void ComputeSphNeibForces(int, int, int *, FLOAT *, FLOAT *,
			    FLOAT *, SphParticle<ndim> &, SphParticle<ndim> *);
  void ComputeSphNeibDudt(int, int, int *, FLOAT *, FLOAT *,
			  FLOAT *, SphParticle<ndim> &, SphParticle<ndim> *);
  void ComputeSphDerivatives(int, int, int *, FLOAT *, FLOAT *,
			     FLOAT *, SphParticle<ndim> &, SphParticle<ndim> *);
  void ComputeDirectGravForces(int, int, int *, SphParticle<ndim> &, SphParticle<ndim> *);
  void ComputePostHydroQuantities(SphParticle<ndim> &);

};



// ============================================================================
// Class SM2012Sph
// Class definition for Saitoh & Makino (2012) SPH simulations (as derived
// from the parent Sph class).  Full code for each of these class functions
// written in 'SM2012Sph.cpp'.
// ============================================================================
template <int ndim, template<int> class kernelclass>
class SM2012Sph: public Sph<ndim>
{

  using Sph<ndim>::allocated;
  using Sph<ndim>::Nsph;
  using Sph<ndim>::eos;
  using Sph<ndim>::h_fac;
  using Sph<ndim>::invndim;
  using Sph<ndim>::h_converge;
  using Sph<ndim>::hydro_forces;
  using Sph<ndim>::avisc;
  using Sph<ndim>::beta_visc;
  using Sph<ndim>::alpha_visc;
  using Sph<ndim>::acond;

 public:

  kernelclass<ndim> kern;                      // SPH kernel

  SM2012Sph(int, int, FLOAT, FLOAT, FLOAT, FLOAT,
		  aviscenum, acondenum, string, string);
  ~SM2012Sph();

  int ComputeH(int, int, FLOAT *, FLOAT *, FLOAT *, SphParticle<ndim> &);
  void ComputeSphNeibForces(int, int, int *, FLOAT *, FLOAT *, 
			    FLOAT *, SphParticle<ndim> &, SphParticle<ndim> *);
  void ComputeSphNeibDudt(int, int, int *, FLOAT *, FLOAT *,
			  FLOAT *, SphParticle<ndim> &, SphParticle<ndim> *);
  void ComputeSphDerivatives(int, int, int *, FLOAT *, FLOAT *,
			     FLOAT *, SphParticle<ndim> &, SphParticle<ndim> *);
  void ComputeDirectGravForces(int, int, int *, SphParticle<ndim> &, SphParticle<ndim> *);
  void ComputePostHydroQuantities(SphParticle<ndim> &);

};



// ============================================================================
// Class GodunovSph
// Class definition for Godunov SPH (Inutsuka 2002) algorithm.
// Full code for each of these class functions
// written in 'GodunovSph.cpp'.
// ============================================================================
template <int ndim, template<int> class kernelclass>
class GodunovSph: public Sph<ndim>
{

  using Sph<ndim>::allocated;
  using Sph<ndim>::Nsph;
  using Sph<ndim>::eos;
  using Sph<ndim>::h_fac;
  using Sph<ndim>::invndim;
  using Sph<ndim>::h_converge;
  using Sph<ndim>::hydro_forces;
  using Sph<ndim>::avisc;
  using Sph<ndim>::beta_visc;
  using Sph<ndim>::alpha_visc;
  using Sph<ndim>::acond;

 public:

  kernelclass<ndim> kern;                     // SPH kernel

  GodunovSph(int, int, FLOAT, FLOAT, FLOAT, FLOAT,
             aviscenum, acondenum, string, string);
  ~GodunovSph();

  int ComputeH(int, int, FLOAT *, FLOAT *, FLOAT *, SphParticle<ndim> &);
  void ComputeSphNeibForces(int, int, int *, FLOAT *, FLOAT *, 
			    FLOAT *, SphParticle<ndim> &, SphParticle<ndim> *);
  void ComputeSphNeibDudt(int, int, int *, FLOAT *, FLOAT *,
  			  FLOAT *, SphParticle<ndim> &, SphParticle<ndim> *);
  void ComputeSphDerivatives(int, int, int *, FLOAT *, FLOAT *,
<<<<<<< HEAD
			     FLOAT *, SphParticle<ndim> &, SphParticle<ndim> *);
  void ComputeDirectGravForces(int, int, int *, SphParticle<ndim> &, SphParticle<ndim> *);
  void ComputePostHydroQuantities(SphParticle<ndim> &);
=======
			     FLOAT *, SphParticle &, SphParticle *);
  void ComputeDirectGravForces(int, int, int *, SphParticle &, SphParticle *);
  void ComputePostHydroQuantities(SphParticle &);
  void InitialiseRiemannProblem(SphParticle, SphParticle, FLOAT *, FLOAT, 
				FLOAT, FLOAT, FLOAT, FLOAT &, FLOAT &, 
				FLOAT &, FLOAT &, FLOAT &, FLOAT &);
>>>>>>> 5630b551
  void HllcSolver(string, FLOAT, FLOAT, FLOAT, FLOAT, FLOAT, FLOAT, FLOAT,
		  FLOAT, FLOAT, FLOAT &, FLOAT &);
  void VanLeerSolver(string, FLOAT, FLOAT, FLOAT, FLOAT, FLOAT, FLOAT, FLOAT,
		FLOAT, FLOAT, FLOAT &, FLOAT &);
  void IsothermalSolver(string, FLOAT, FLOAT, FLOAT, FLOAT, FLOAT, FLOAT, 
                        FLOAT, FLOAT, FLOAT, FLOAT &, FLOAT &);

};


#endif<|MERGE_RESOLUTION|>--- conflicted
+++ resolved
@@ -101,24 +101,17 @@
   const int hydro_forces;               // Compute hydro forces?
   const int self_gravity;               // Compute gravitational forces?
 
-<<<<<<< HEAD
   SphKernel<ndim> *kernp;                     // Pointer to chosen kernel object
   TabulatedKernel<ndim> kerntab;              // Tabulated version of chosen kernel
-
-  struct SphParticle<ndim> *sphdata;          // Main SPH particle data array
-  EOS<ndim> *eos;                             // Equation-of-state
-=======
   string riemann_solver;
   string slope_limiter;
   int riemann_order;
   FLOAT kernfac;
   FLOAT kernfacsqd;
 
-  struct SphParticle *sphdata;          // Main SPH particle data array
-  EOS *eos;                             // Equation-of-state
-  SphKernel *kernp;                     // Pointer to chosen kernel object
-  TabulatedKernel kerntab;              // Tabulated version of chosen kernel
->>>>>>> 5630b551
+
+  struct SphParticle<ndim> *sphdata;          // Main SPH particle data array
+  EOS<ndim> *eos;                             // Equation-of-state
 
 //#if !defined(FIXED_DIMENSIONS)
 //  const int ndim;
@@ -257,18 +250,12 @@
   void ComputeSphNeibDudt(int, int, int *, FLOAT *, FLOAT *,
   			  FLOAT *, SphParticle<ndim> &, SphParticle<ndim> *);
   void ComputeSphDerivatives(int, int, int *, FLOAT *, FLOAT *,
-<<<<<<< HEAD
 			     FLOAT *, SphParticle<ndim> &, SphParticle<ndim> *);
   void ComputeDirectGravForces(int, int, int *, SphParticle<ndim> &, SphParticle<ndim> *);
   void ComputePostHydroQuantities(SphParticle<ndim> &);
-=======
-			     FLOAT *, SphParticle &, SphParticle *);
-  void ComputeDirectGravForces(int, int, int *, SphParticle &, SphParticle *);
-  void ComputePostHydroQuantities(SphParticle &);
-  void InitialiseRiemannProblem(SphParticle, SphParticle, FLOAT *, FLOAT, 
+  void InitialiseRiemannProblem(SphParticle<ndim>, SphParticle<ndim>, FLOAT *, FLOAT, 
 				FLOAT, FLOAT, FLOAT, FLOAT &, FLOAT &, 
 				FLOAT &, FLOAT &, FLOAT &, FLOAT &);
->>>>>>> 5630b551
   void HllcSolver(string, FLOAT, FLOAT, FLOAT, FLOAT, FLOAT, FLOAT, FLOAT,
 		  FLOAT, FLOAT, FLOAT &, FLOAT &);
   void VanLeerSolver(string, FLOAT, FLOAT, FLOAT, FLOAT, FLOAT, FLOAT, FLOAT,
