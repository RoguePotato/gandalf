// ============================================================================
// SphGodunovIntegration.cpp
// ..
// ============================================================================


#include <cstdio>
#include <cstring>
#include <cstdlib>
#include <iostream>
#include <math.h>
#include "Dimensions.h"
#include "Sph.h"
#include "SphKernel.h"
#include "SphIntegration.h"
#include "SphParticle.h"
#include "EOS.h"
#include "Debug.h"
using namespace std;



// ============================================================================
// SphGodunovIntegration::SphGodunovIntegration()
// ============================================================================
template <int ndim>
SphGodunovIntegration<ndim>::SphGodunovIntegration(
			       DOUBLE accel_mult_aux, 
			       DOUBLE courant_mult_aux) :
  SphIntegration<ndim>(accel_mult_aux, courant_mult_aux)
{
}



// ============================================================================
// SphGodunovIntegration::~SphGodunovIntegration()
// ============================================================================
template <int ndim>
SphGodunovIntegration<ndim>::~SphGodunovIntegration()
{
}



// ============================================================================
// SphGodunovIntegration::AdvanceParticles
// Integrate particle positions to 2nd order, and particle velocities to 1st
// order from the beginning of the step to the current simulation time, i.e. 
// r(t+dt) = r(t) + v(t)*dt + 0.5*a(t)*dt^2, 
// v(t+dt) = v(t) + a(t)*dt.
// Also set particles at the end of step as 'active' in order to compute 
// the end-of-step force computation.
// ============================================================================
template <int ndim>
void SphGodunovIntegration<ndim>::AdvanceParticles(int n, int level_step, int Nsph,
				      SphParticle<ndim> *sph, FLOAT timestep)
{
  int i;                                // Particle counter
  int k;                                // Dimension counter
  int nstep;                            // Particle (integer) step size
  FLOAT dt;                             // Timestep since start of step

  debug2("[SphGodunovIntegration::AdvanceParticles]");

  // --------------------------------------------------------------------------
#pragma omp parallel for default(shared) private(dt,k,nstep)
  for (i=0; i<Nsph; i++) {

    // Compute time since beginning of current step
    nstep = pow(2,level_step - sph[i].level);
    if (n%nstep == 0) dt = timestep*(FLOAT) nstep;
    else dt = timestep*(FLOAT) (n%nstep);

    // Advance particle positions and velocities
    for (k=0; k<ndim; k++) sph[i].r[k] = sph[i].r0[k] + 
      (sph[i].v0[k] + 0.5*sph[i].a[k]*sph[i].dt)*dt;
    for (k=0; k<vdim; k++) sph[i].v[k] = sph[i].v0[k] + sph[i].a0[k]*dt;

    // Set particle as active at end of step
    if (n%nstep == 0) sph[i].active = true;
    else sph[i].active = false;
  }
  // --------------------------------------------------------------------------

  return;
}
 


// ============================================================================
// SphGodunovIntegration::CorrectionTerms
// No correction terms to apply.
// ============================================================================
template <int ndim>
void SphGodunovIntegration<ndim>::CorrectionTerms(int n, int level_step, int Nsph,
					    SphParticle<ndim> *sph, FLOAT timestep)
{
  return;
}



// ============================================================================
// SphGodunovIntegration::EndTimestep
// Record all important SPH particle quantities at the end of the step for the 
// start of the new timestep.
// ============================================================================
template <int ndim>
void SphGodunovIntegration<ndim>::EndTimestep(int n, int level_step,
				 int Nsph, SphParticle<ndim> *sph)
{
  int i;                                // Particle counter
  int k;                                // Dimension counter
  int nstep;                            // Particle (integer) step size

  debug2("[SphGodunovIntegration::EndTimestep]");

  // --------------------------------------------------------------------------
#pragma omp parallel for default(shared) private(k,nstep)
  for (i=0; i<Nsph; i++) {
    nstep = pow(2,level_step - sph[i].level);
    if (n%nstep == 0) {
      for (k=0; k<ndim; k++) sph[i].r0[k] = sph[i].r[k];
      for (k=0; k<ndim; k++) sph[i].v0[k] = sph[i].v[k];
      for (k=0; k<ndim; k++) sph[i].a0[k] = sph[i].a[k];
      //sph[i].active = false;
      sph[i].active = true;
    }
  }
  // --------------------------------------------------------------------------

  return;
}

<<<<<<< HEAD
template class SphGodunovIntegration<1>;
template class SphGodunovIntegration<2>;
template class SphGodunovIntegration<3>;
=======


// ============================================================================
// SphIntegration::Timestep
// Default timestep size for SPH particles.  Takes the minimum of : 
// (i)  const*h/(sound_speed + h*|div_v|)    (Courant condition)
// (ii) const*sqrt(h/|a|)                    (Acceleration condition)
// ============================================================================
DOUBLE SphGodunovIntegration::Timestep(SphParticle &part, int hydro_forces)
{
  DOUBLE timestep;
  //DOUBLE amag;

  // Courant condition
  timestep = courant_mult*part.h/(part.sound + small_number_dp);

  // Local convergence/divergence condition
  timestep = min(timestep,courant_mult/(fabs(part.div_v) + small_number_dp));

  //Acceleration condition
  //amag = sqrt(DotProduct(part.a,part.a,ndim));
  //timestep = min(timestep, accel_mult*sqrt(part.h/(amag + small_number_dp)));

  return timestep;
}
>>>>>>> 74aa0f7d
<|MERGE_RESOLUTION|>--- conflicted
+++ resolved
@@ -133,20 +133,14 @@
   return;
 }
 
-<<<<<<< HEAD
-template class SphGodunovIntegration<1>;
-template class SphGodunovIntegration<2>;
-template class SphGodunovIntegration<3>;
-=======
-
-
 // ============================================================================
 // SphIntegration::Timestep
 // Default timestep size for SPH particles.  Takes the minimum of : 
 // (i)  const*h/(sound_speed + h*|div_v|)    (Courant condition)
 // (ii) const*sqrt(h/|a|)                    (Acceleration condition)
 // ============================================================================
-DOUBLE SphGodunovIntegration::Timestep(SphParticle &part, int hydro_forces)
+template <int ndim>
+DOUBLE SphGodunovIntegration<ndim>::Timestep(SphParticle<ndim> &part, int hydro_forces)
 {
   DOUBLE timestep;
   //DOUBLE amag;
@@ -163,4 +157,7 @@
 
   return timestep;
 }
->>>>>>> 74aa0f7d
+
+template class SphGodunovIntegration<1>;
+template class SphGodunovIntegration<2>;
+template class SphGodunovIntegration<3>;