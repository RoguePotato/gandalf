// ============================================================================
// GradhSph.cpp
// Contains all functions for calculating conservative 'grad-h' SPH quantities.
// ============================================================================


#include <cstdio>
#include <cstring>
#include <cstdlib>
#include <iostream>
#include <math.h>
#include "Precision.h"
#include "Sph.h"
#include "SphKernel.h"
#include "SphParticle.h"
#include "Parameters.h"
#include "EOS.h"
#include "InlineFuncs.h"
using namespace std;



// ============================================================================
// GradhSph::GradhSph
// ============================================================================
template <typename kernelclass>
GradhSph<kernelclass>::GradhSph(int ndimaux, int vdimaux, int bdimaux, int hydro_forces_aux,
	    int self_gravity_aux, FLOAT alpha_visc_aux, FLOAT beta_visc_aux,
	    FLOAT h_fac_aux, FLOAT h_converge_aux, string avisc_aux,
	    string acond_aux, string gas_eos_aux, string KernelName):
  Sph(ndimaux, vdimaux, bdimaux, hydro_forces_aux,
		    self_gravity_aux, alpha_visc_aux, beta_visc_aux,
		    h_fac_aux, h_converge_aux, avisc_aux,
		    acond_aux, gas_eos_aux, KernelName),
  kern(kernelclass(ndimaux, KernelName))
{
  allocated = false;
  Nsph = 0;
  Nsphmax = 0;
  kernp = &kern;
}



// ============================================================================
// GradhSph::~GradhSph
// ============================================================================
template <typename kernelclass>
GradhSph<kernelclass>::~GradhSph()
{
}



// ============================================================================
// GradhSph::ComputeH
// Compute the value of the smoothing length of particle 'i' by iterating  
// the relation : h = h_fac*(m/rho)^(1/ndim).
// Uses the previous value of h as a starting guess and then uses either 
// a Newton-Rhapson solver, or fixed-point iteration, to converge on the 
// correct value of h.  The maximum tolerance used for deciding whether the 
// iteration has converged is given by the 'h_converge' parameter.
// ============================================================================
template <typename kernelclass>
int GradhSph<kernelclass>::ComputeH
(int i,                                 // id of particle
 int Nneib,                             // No. of potential neighbours
 FLOAT *m,                              // Array of neib. masses
 FLOAT *drsqd,                          // Array of neib. distances (squared)
 SphParticle &parti)                    // Particle i data
{
  int j;                                // Neighbour id
  int jj;                               // Aux. neighbour counter
  int k;                                // Dimension counter
  int iteration = 0;                    // h-rho iteration counter
  int iteration_max = 30;               // Max. no of iterations
  FLOAT h_max = big_number;             // Max. allowed value of h
  FLOAT h_lower_bound = 0.0;            // Lower bound on h
  FLOAT h_upper_bound = big_number;     // Upper bound on h
  FLOAT hfactor;                        // (1 / h)^ndim
  FLOAT invhsqd;                        // (1 / h)^2
  FLOAT ssqd;                           // Kernel parameter squared, (r/h)^2
  //FLOAT s;

  // Main smoothing length iteration loop
  // ==========================================================================
  do {

    // Initialise all variables for this value of h
    iteration++;
    parti.invh = (FLOAT) 1.0/parti.h;
    parti.rho = (FLOAT) 0.0;
    parti.invomega = (FLOAT) 0.0;
    parti.zeta = (FLOAT) 0.0;
    parti.hfactor = pow(parti.invh,ndim);
    invhsqd = parti.invh*parti.invh;

    // Loop over all nearest neighbours in list to calculate 
    // density, omega and zeta.
    // ------------------------------------------------------------------------
    for (j=0; j<Nneib; j++) {
      ssqd = drsqd[j]*invhsqd;
<<<<<<< HEAD
      //parti.rho += m[j]*parti.hfactor*kern.w0(sqrt(ssqd));
      //parti.invomega += m[j]*parti.hfactor*parti.invh*kern.womega(sqrt(ssqd));
      //parti.zeta += m[j]*parti.invh*parti.invh*kern.wzeta(sqrt(ssqd));
=======
      //s = sqrt(ssqd);
      //parti.rho += m[j]*parti.hfactor*kern.w0(s);
      //parti.invomega += m[j]*parti.hfactor*parti.invh*kern.womega(s);
      //parti.zeta += m[j]*invhsqd*kern.wzeta(s);
>>>>>>> 7f7d27a4
      parti.rho += m[j]*parti.hfactor*kern.w0_s2(ssqd);
      parti.invomega += m[j]*parti.hfactor*parti.invh*kern.womega_s2(ssqd);
      parti.zeta += m[j]*invhsqd*kern.wzeta_s2(ssqd);
    }
    // ------------------------------------------------------------------------

    if (parti.rho > (FLOAT) 0.0) parti.invrho = (FLOAT) 1.0/parti.rho;

    // If h changes below some fixed tolerance, exit iteration loop
    if (parti.rho > (FLOAT) 0.0 && parti.h > h_lower_bound &&
	fabs(parti.h - h_fac*pow(parti.m*parti.invrho,
				 invndim)) < h_converge) break;

    // Use fixed-point iteration, i.e. h_new = h_fac*(m/rho_old)^(1/ndim), 
    // for now.  If this does not converge in a reasonable number of 
    // iterations (iteration_max), then assume something is wrong and switch 
    // to a bisection method, which should be guaranteed to converge, 
    // albeit much more slowly.  (N.B. will implement Newton-Raphson soon)
    // ------------------------------------------------------------------------
    if (iteration < iteration_max)
      parti.h = h_fac*pow(parti.m*parti.invrho,invndim);

    else if (iteration == iteration_max)
      parti.h = (FLOAT) 0.5*(h_lower_bound + h_upper_bound);

    else if (iteration < 5*iteration_max) {
      if (parti.rho < small_number ||
	  parti.rho*pow(parti.h,ndim) > pow(h_fac,ndim)*parti.m)
	h_upper_bound = parti.h;
      else 
	h_lower_bound = parti.h;
      parti.h = (FLOAT) 0.5*(h_lower_bound + h_upper_bound);
    }

    else
      exit(0);

    // If the smoothing length is too large for the neighbour list, exit 
    // routine and flag neighbour list error in order to generate a larger
    // neighbour list (not properly implemented yet).
    if (parti.h > h_max) return 0;
    
  } while (parti.h > h_lower_bound && parti.h < h_upper_bound);
  // ==========================================================================


  // Normalise all SPH sums correctly
  parti.h = h_fac*pow(parti.m*parti.invrho,invndim);
  parti.invh = (FLOAT) 1.0/parti.h;
  parti.invomega = (FLOAT) 1.0 + invndim*parti.h*parti.invomega*parti.invrho;
  parti.invomega = (FLOAT) 1.0/parti.invomega;
  parti.zeta = -invndim*parti.h*parti.zeta*parti.invrho*parti.invomega;

  // Set important thermal variables here
  parti.u = eos->SpecificInternalEnergy(parti);
  parti.sound = eos->SoundSpeed(parti);
  parti.hfactor = pow(parti.invh,ndim+1);
  parti.pfactor = eos->Pressure(parti)*parti.invrho*
    parti.invrho*parti.invomega;
  parti.div_v = (FLOAT) 0.0;
  

  return 1;
}



// ============================================================================
// GradhSph::ComputeSphNeibForces
// Compute all SPH neighbour forces on particle i.
// ============================================================================
template <typename kernelclass>
void GradhSph<kernelclass>::ComputeSphNeibForces
(int i,                                 // id of particle
 int Nneib,                             // No. of neighbours in neibpart array
 int *neiblist,                         // id of gather neighbour in neibpart
 FLOAT *drmag,                          // Distances of gather neighbours
 FLOAT *invdrmag,                       // Inverse distances of gather neibs
 FLOAT *dr,                             // Position vector of gather neibs
 SphParticle &parti,                    // Particle i data
 SphParticle *neibpart)                 // Neighbour particle data
{
  int j;                                // Neighbour list id
  int jj;                               // Aux. neighbour counter
  int k;                                // Dimension counter
  FLOAT draux[ndimmax];                 // Relative position vector
  FLOAT dv[ndimmax];                    // Relative velocity vector
  FLOAT dvdr;                           // Dot product of dv and dr
  FLOAT wkerni;                         // Value of w1 kernel function
  FLOAT wkernj;                         // Value of w1 kernel function
  FLOAT vsignal;                        // Signal velocity
  FLOAT invrhomean;                     // ..
  FLOAT paux;                           // Aux. pressure force variable
  FLOAT uaux;                           // Aux. internal energy variable


  // Loop over all potential neighbours in the list
  // ==========================================================================
  for (jj=0; jj<Nneib; jj++) {
    j = neiblist[jj];

    for (k=0; k<ndim; k++) draux[k] = dr[jj*ndim + k];
    for (k=0; k<ndim; k++) dv[k] = neibpart[j].v[k] - parti.v[k];
    dvdr = DotProduct(dv,draux,ndim);
    wkerni = parti.hfactor*kern.w1(drmag[jj]*parti.invh);
    wkernj = neibpart[j].hfactor*kern.w1(drmag[jj]*neibpart[j].invh);

    // Add contribution to velocity divergence
    parti.div_v -= neibpart[j].m*dvdr*wkerni;
    neibpart[j].div_v -= parti.m*dvdr*wkernj;

    // Compute hydro forces
    // ------------------------------------------------------------------------
    if (hydro_forces == 1) {
      paux = parti.pfactor*wkerni + neibpart[j].pfactor*wkernj;
      uaux = (FLOAT) 0.0;

      // Add dissipation terms (for approaching particle pairs)
      if (dvdr < (FLOAT) 0.0) {
<<<<<<< HEAD
	
	invrhomean = (FLOAT) 0.5*(parti.invrho + neibpart[j].invrho);
	
	// Artificial viscosity term
	if (avisc == "mon97") {
	  vsignal = parti.sound + neibpart[j].sound - beta_visc*dvdr;
	  paux -= 0.5*alpha_visc*vsignal*dvdr*(wkerni + wkernj)*invrhomean;
	  uaux = 0.25*alpha_visc*vsignal*(wkerni + wkernj)*
	    invrhomean*dvdr*dvdr;
	  parti.dudt -= neibpart[j].m*uaux;
	  neibpart[j].dudt -= parti.m*uaux;
	  //parti.dudt -= 0.25*neibpart[j].m*alpha_visc*
	  //vsignal*(wkerni + wkernj)*invrhomean*dvdr*dvdr;
	  //neibpart[j].dudt -= 0.25*parti.m*alpha_visc*
	  //vsignal*(wkerni + wkernj)*invrhomean*dvdr*dvdr;
	}
	
	// Artificial conductivity term
	if (acond == "price2008") {
	  vsignal = sqrt(fabs(eos->Pressure(parti) -
			      eos->Pressure(neibpart[j]))*invrhomean);
	  uaux = 0.5*vsignal*(parti.u - neibpart[j].u)*
	    (wkerni + wkernj)*invrhomean;
	  parti.dudt += neibpart[j].m*uaux;
	  neibpart[j].dudt -= parti.m*uaux;
	  //parti.dudt += 0.5*neibpart[j].m*vsignal*
	  //  (parti.u - neibpart[j].u)*(wkerni + wkernj)*invrhomean;
	  //neibpart[j].dudt -= 0.5*parti.m*vsignal*
	  //  (parti.u - neibpart[j].u)*(wkerni + wkernj)*invrhomean;
	}
	else if (acond == "wadsley2008") {
	  uaux = 0.5*fabs(dvdr)*(parti.u - neibpart[j].u)*
	    (wkerni + wkernj)*invrhomean;
	  parti.dudt += neibpart[j].m*uaux;
	  neibpart[j].dudt -= parti.m*uaux;
	  //parti.dudt += (FLOAT) 0.5*neibpart[j].m*fabs(dvdr)*
	  //  (parti.u - neibpart[j].u)*
	  //  (parti.invrho*wkerni + neibpart[j].invrho*wkernj);
	  //neibpart[j].dudt -= (FLOAT) 0.5*parti.m*fabs(dvdr)*
	  //  (parti.u - neibpart[j].u)*
	  //  (parti.invrho*wkerni + neibpart[j].invrho*wkernj);
	}
	
=======
    	  invrhomean = (FLOAT) 0.5*(parti.invrho + neibpart[j].invrho);

        // Artificial viscosity term
        if (avisc == "mon97") {
          vsignal = parti.sound + neibpart[j].sound - beta_visc*dvdr;
          paux -= (FLOAT) 0.5*alpha_visc*vsignal*dvdr*(wkerni + wkernj)*invrhomean;
          uaux = (FLOAT) 0.25*alpha_visc*vsignal*(wkerni + wkernj)*invrhomean*dvdr*dvdr;
          parti.dudt -= neibpart[j].m*uaux;
          neibpart[j].dudt -= parti.m*uaux;
        }
	
	    // Artificial conductivity term
        if (acond == "wadsley2008") {
        	uaux = (FLOAT) 0.5*fabs(dvdr)*(parti.u - neibpart[j].u)*
	          (parti.invrho*wkerni + neibpart[j].invrho*wkernj);
        	parti.dudt += neibpart[j].m*uaux;
        	neibpart[j].dudt -= parti.m*uaux;
    	}
        else if (acond == "price2008") {
          vsignal = sqrt(fabs(eos->Pressure(parti) -
                          eos->Pressure(neibpart[j]))*invrhomean);
          parti.dudt += 0.5*neibpart[j].m*vsignal*
            (parti.u - neibpart[j].u)*(wkerni + wkernj)*invrhomean;
          neibpart[j].dudt -= 0.5*parti.m*vsignal*
            (parti.u - neibpart[j].u)*(wkerni + wkernj)*invrhomean;
        }

>>>>>>> 7f7d27a4
      }

      // Add total hydro contribution to acceleration for particle i
      for (k=0; k<ndim; k++) parti.a[k] += neibpart[j].m*draux[k]*paux;
<<<<<<< HEAD
      
      // If neighbour is also active, add contribution to force here
      for (k=0; k<ndim; k++) neibpart[j].a[k] -= parti.m*draux[k]*paux;
      
=======


      // If neighbour is also active, add contribution to force here
      for (k=0; k<ndim; k++) {
    	  neibpart[j].a[k] -= parti.m*draux[k]*paux;
      }

>>>>>>> 7f7d27a4
    }
    // ------------------------------------------------------------------------


    // Compute gravitational contribution
    // ------------------------------------------------------------------------
    /*if (self_gravity == 1) {
      paux = (FLOAT) 0.5*
	(parti.invh*parti.invh*kern.wgrav(drmag[j]*parti.invh) +
	 parti.zeta*wkern - invdrmag[j]*invdrmag[j]);
      for (k=0; k<ndim; k++) parti.agrav[k] += neibpart[j].m*draux[k]*paux;
      parti.gpot += neibpart[j].m*parti.invh*wpot(drmag[j].parti.invh);
      }*/

  }
  // ==========================================================================


<<<<<<< HEAD
  // Normalise div_v and add compressional heating rate
  //parti.div_v *= parti.invrho;
  //parti.dudt -= eos->Pressure(parti)*parti.div_v*parti.invrho*parti.invomega;


=======
>>>>>>> 7f7d27a4
  return;
}



// ============================================================================
// GradhSph::ComputeGravForces
// Compute the contribution to the total gravitational force of particle 'i' 
// due to 'Nneib' neighbouring particles in the list 'neiblist'.
// ============================================================================
template <typename kernelclass>
void GradhSph<kernelclass>::ComputeDirectGravForces
(int i,                                 // id of particle
 int Ndirect,                           // No. of nearby 'gather' neighbours
 int *directlist,                       // id of gather neighbour in neibpart
 SphParticle &parti,                    // Particle i data
 SphParticle *sph)                      // Neighbour particle data
{
  int j;                                // ..
  int jj;                               // ..
  int k;                                // ..
  FLOAT dr[ndimmax];                    // ..
  FLOAT drsqd;                          // ..
  FLOAT invdrmag;                       // ..

  // Loop over all neighbouring particles in list
  // --------------------------------------------------------------------------
  for (jj=0; jj<Ndirect; jj++) {
    j = directlist[jj];

    for (k=0; k<ndim; k++) dr[k] = sph[j].r[k] - parti.r[k];
    drsqd = DotProduct(dr,dr,ndim);
    invdrmag = 1.0/(sqrt(drsqd) + small_number);

    parti.gpot -= sph[j].m*invdrmag;
    for (k=0; k<ndim; k++) 
      parti.agrav[k] += sph[j].m*dr[ndim*jj + k]*pow(invdrmag,3);

  }

  return;
}



template class GradhSph<M4Kernel>;
template class GradhSph<QuinticKernel>;
template class GradhSph<TabulatedKernel>;<|MERGE_RESOLUTION|>--- conflicted
+++ resolved
@@ -100,16 +100,10 @@
     // ------------------------------------------------------------------------
     for (j=0; j<Nneib; j++) {
       ssqd = drsqd[j]*invhsqd;
-<<<<<<< HEAD
-      //parti.rho += m[j]*parti.hfactor*kern.w0(sqrt(ssqd));
-      //parti.invomega += m[j]*parti.hfactor*parti.invh*kern.womega(sqrt(ssqd));
-      //parti.zeta += m[j]*parti.invh*parti.invh*kern.wzeta(sqrt(ssqd));
-=======
       //s = sqrt(ssqd);
       //parti.rho += m[j]*parti.hfactor*kern.w0(s);
       //parti.invomega += m[j]*parti.hfactor*parti.invh*kern.womega(s);
       //parti.zeta += m[j]*invhsqd*kern.wzeta(s);
->>>>>>> 7f7d27a4
       parti.rho += m[j]*parti.hfactor*kern.w0_s2(ssqd);
       parti.invomega += m[j]*parti.hfactor*parti.invh*kern.womega_s2(ssqd);
       parti.zeta += m[j]*invhsqd*kern.wzeta_s2(ssqd);
@@ -226,100 +220,48 @@
     if (hydro_forces == 1) {
       paux = parti.pfactor*wkerni + neibpart[j].pfactor*wkernj;
       uaux = (FLOAT) 0.0;
-
+      
       // Add dissipation terms (for approaching particle pairs)
       if (dvdr < (FLOAT) 0.0) {
-<<<<<<< HEAD
 	
 	invrhomean = (FLOAT) 0.5*(parti.invrho + neibpart[j].invrho);
 	
-	// Artificial viscosity term
-	if (avisc == "mon97") {
-	  vsignal = parti.sound + neibpart[j].sound - beta_visc*dvdr;
-	  paux -= 0.5*alpha_visc*vsignal*dvdr*(wkerni + wkernj)*invrhomean;
-	  uaux = 0.25*alpha_visc*vsignal*(wkerni + wkernj)*
-	    invrhomean*dvdr*dvdr;
-	  parti.dudt -= neibpart[j].m*uaux;
-	  neibpart[j].dudt -= parti.m*uaux;
-	  //parti.dudt -= 0.25*neibpart[j].m*alpha_visc*
-	  //vsignal*(wkerni + wkernj)*invrhomean*dvdr*dvdr;
-	  //neibpart[j].dudt -= 0.25*parti.m*alpha_visc*
-	  //vsignal*(wkerni + wkernj)*invrhomean*dvdr*dvdr;
-	}
-	
-	// Artificial conductivity term
-	if (acond == "price2008") {
-	  vsignal = sqrt(fabs(eos->Pressure(parti) -
-			      eos->Pressure(neibpart[j]))*invrhomean);
-	  uaux = 0.5*vsignal*(parti.u - neibpart[j].u)*
-	    (wkerni + wkernj)*invrhomean;
-	  parti.dudt += neibpart[j].m*uaux;
-	  neibpart[j].dudt -= parti.m*uaux;
-	  //parti.dudt += 0.5*neibpart[j].m*vsignal*
-	  //  (parti.u - neibpart[j].u)*(wkerni + wkernj)*invrhomean;
-	  //neibpart[j].dudt -= 0.5*parti.m*vsignal*
-	  //  (parti.u - neibpart[j].u)*(wkerni + wkernj)*invrhomean;
-	}
-	else if (acond == "wadsley2008") {
-	  uaux = 0.5*fabs(dvdr)*(parti.u - neibpart[j].u)*
-	    (wkerni + wkernj)*invrhomean;
-	  parti.dudt += neibpart[j].m*uaux;
-	  neibpart[j].dudt -= parti.m*uaux;
-	  //parti.dudt += (FLOAT) 0.5*neibpart[j].m*fabs(dvdr)*
-	  //  (parti.u - neibpart[j].u)*
-	  //  (parti.invrho*wkerni + neibpart[j].invrho*wkernj);
-	  //neibpart[j].dudt -= (FLOAT) 0.5*parti.m*fabs(dvdr)*
-	  //  (parti.u - neibpart[j].u)*
-	  //  (parti.invrho*wkerni + neibpart[j].invrho*wkernj);
-	}
-	
-=======
-    	  invrhomean = (FLOAT) 0.5*(parti.invrho + neibpart[j].invrho);
-
         // Artificial viscosity term
         if (avisc == "mon97") {
           vsignal = parti.sound + neibpart[j].sound - beta_visc*dvdr;
-          paux -= (FLOAT) 0.5*alpha_visc*vsignal*dvdr*(wkerni + wkernj)*invrhomean;
-          uaux = (FLOAT) 0.25*alpha_visc*vsignal*(wkerni + wkernj)*invrhomean*dvdr*dvdr;
+          paux -= (FLOAT) 0.5*alpha_visc*vsignal*dvdr*
+	    (wkerni + wkernj)*invrhomean;
+          uaux = (FLOAT) 0.25*alpha_visc*vsignal*
+	    (wkerni + wkernj)*invrhomean*dvdr*dvdr;
           parti.dudt -= neibpart[j].m*uaux;
           neibpart[j].dudt -= parti.m*uaux;
         }
 	
-	    // Artificial conductivity term
+	// Artificial conductivity term
         if (acond == "wadsley2008") {
-        	uaux = (FLOAT) 0.5*fabs(dvdr)*(parti.u - neibpart[j].u)*
-	          (parti.invrho*wkerni + neibpart[j].invrho*wkernj);
-        	parti.dudt += neibpart[j].m*uaux;
-        	neibpart[j].dudt -= parti.m*uaux;
+	  uaux = (FLOAT) 0.5*fabs(dvdr)*(parti.u - neibpart[j].u)*
+	    (parti.invrho*wkerni + neibpart[j].invrho*wkernj);
+	  parti.dudt += neibpart[j].m*uaux;
+	  neibpart[j].dudt -= parti.m*uaux;
     	}
         else if (acond == "price2008") {
           vsignal = sqrt(fabs(eos->Pressure(parti) -
-                          eos->Pressure(neibpart[j]))*invrhomean);
+			      eos->Pressure(neibpart[j]))*invrhomean);
           parti.dudt += 0.5*neibpart[j].m*vsignal*
             (parti.u - neibpart[j].u)*(wkerni + wkernj)*invrhomean;
           neibpart[j].dudt -= 0.5*parti.m*vsignal*
             (parti.u - neibpart[j].u)*(wkerni + wkernj)*invrhomean;
         }
-
->>>>>>> 7f7d27a4
+	
       }
 
       // Add total hydro contribution to acceleration for particle i
       for (k=0; k<ndim; k++) parti.a[k] += neibpart[j].m*draux[k]*paux;
-<<<<<<< HEAD
       
       // If neighbour is also active, add contribution to force here
       for (k=0; k<ndim; k++) neibpart[j].a[k] -= parti.m*draux[k]*paux;
       
-=======
-
-
-      // If neighbour is also active, add contribution to force here
-      for (k=0; k<ndim; k++) {
-    	  neibpart[j].a[k] -= parti.m*draux[k]*paux;
-      }
-
->>>>>>> 7f7d27a4
+
     }
     // ------------------------------------------------------------------------
 
@@ -338,14 +280,6 @@
   // ==========================================================================
 
 
-<<<<<<< HEAD
-  // Normalise div_v and add compressional heating rate
-  //parti.div_v *= parti.invrho;
-  //parti.dudt -= eos->Pressure(parti)*parti.div_v*parti.invrho*parti.invomega;
-
-
-=======
->>>>>>> 7f7d27a4
   return;
 }
 
