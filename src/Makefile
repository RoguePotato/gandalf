--- conflicted
+++ resolved
@@ -2,33 +2,7 @@
 # MAKEFILE
 # =============================================================================
 
-<<<<<<< HEAD
 
-CC = g++
-PYTHON = python
-
-#OPT = -pg -O3 -fPIC
-OPT = -O3 -ffast-math -fPIC
-#OPT = -g -pg -fprofile-arcs -ftest-coverage -fPIC
-#OPT = -g -Wall -fbounds-check
-
-OUTPUT_LEVEL              = 1
-PRECISION                 = SINGLE
-NDIM                      = 2
-DEBUG                     = 1
-VERIFY_ALL                = 0
-
-
-# Select location of python and numpy libraries.  If blank, make will try to 
-# find the location of the libraries automatically using installed python 
-# utilities.  If you have multiple versions of python installed on your 
-# computer, then select the prefered version with the PYTHON variable above.
-# -----------------------------------------------------------------------------
-PYLIB =
-NUMPY = 
-=======
- 
->>>>>>> b55e2340
 ifneq ($(PYTHON),)
 ifeq ($(NUMPY),)
 NUMPY = $(shell $(PYTHON) -c "import numpy; print numpy.get_include()")
