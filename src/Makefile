# =============================================================================
# MAKEFILE
# =============================================================================


<<<<<<< HEAD
=======
CC = /sw/bin/g++-4
PYTHON = python2.7

#OPT = -pg -O3 -fPIC
OPT = -O3 -ffast-math -fPIC -ftemplate-depth-20
#OPT = -g -pg -fprofile-arcs -ftest-coverage -fPIC
#OPT = -g -Wall -fbounds-check

OUTPUT_LEVEL              = 1
PRECISION                 = SINGLE
NDIM                      = 2
DEBUG                     = 1
VERIFY_ALL                = 0


# Select location of python and numpy libraries.  If blank, make will try to 
# find the location of the libraries automatically using installed python 
# utilities.  If you have multiple versions of python installed on your 
# computer, then select the prefered version with the PYTHON variable above.
# -----------------------------------------------------------------------------
PYLIB =
NUMPY = 
>>>>>>> 49da08d5
ifneq ($(PYTHON),)
ifeq ($(NUMPY),)
NUMPY = $(shell $(PYTHON) -c "import numpy; print numpy.get_include()")
endif
ifeq ($(PYLIB),)
PYLIB = $(shell $(PYTHON) -c "import distutils.sysconfig; print distutils.sysconfig.get_python_inc()")
endif
endif

#PYLIB = /sw/include/python2.7
#NUMPY = /sw/lib/python2.7/site-packages/numpy/core/include

#location of the python files produced by swig
PYFOLDER = ../analysis/swig_generated

# Dimensionality of the code
# ----------------------------------------------------------------------------
ifeq ($(NDIM),1)
CFLAGS += -DNDIM=1 -DVDIM=1 -DFIXED_DIMENSIONS
else ifeq ($(NDIM),2)
CFLAGS += -DNDIM=2 -DVDIM=2 -DFIXED_DIMENSIONS
else ifeq ($(NDIM),3)
CFLAGS += -DNDIM=3 -DVDIM=3 -DFIXED_DIMENSIONS
else ifeq ($(NDIM),0)
CFLAGS += -DNDIM=3 -DVDIM=3
else
ERROR += "Invalid value for NDIM : "$(NDIM)"\n"
endif


# Precision options
# ----------------------------------------------------------------------------
ifeq ($(PRECISION),SINGLE)
CFLAGS += -DSINGLE_PRECISION
else ifeq ($(PRECISION),DOUBLE)
CFLAGS += -DDOUBLE_PRECISION
endif


# Debug flags
# ----------------------------------------------------------------------------
ifeq ($(DEBUG),1)
CFLAGS += -DDEBUG1
else ifeq ($(DEBUG),2)
CFLAGS += -DDEBUG1 -DDEBUG2
endif


# Include expensive verification code
# ----------------------------------------------------------------------------
ifeq ($(VERIFY_ALL),1)
CFLAGS += -DVERIFY_ALL
endif



# Object files to be compiled
# ----------------------------------------------------------------------------
SWIG_HEADERS = Parameters.i SimUnits.i Sph.i SphSnapshot.i SphSimulation.i
WRAP_OBJ = Parameters_wrap.o SimUnits_wrap.o Sph_wrap.o SphSnapshot_wrap.o SphSimulation_wrap.o
OBJ = Parameters.o SimUnits.o SphSnapshot.o SphSimulation.o
OBJ += SphSimulationIC.o SphSimulationIO.o SphSimulationTimesteps.o
OBJ += SphAnalysis.o
OBJ += M4Kernel.o QuinticKernel.o
OBJ += Sph.o GradhSph.o
OBJ += EnergyPEC.o
OBJ += SphIntegration.o SphLeapfrogKDK.o
#OBJ += SphNeighbourSearch.o 
OBJ += BruteForceSearch.o GridSearch.o
OBJ += AdiabaticEOS.o IsothermalEOS.o
OBJ += SimGhostParticles.o
OBJ += toymain.o
OBJ += Exception.o


.SUFFIXES: .cpp .i .o


%_wrap.cxx: %.i
	swig -c++ -python -outdir $(PYFOLDER) $(CFLAGS) $<

%.o: %.cxx
	$(CC) $(OPT) $(CFLAGS) -c $< -I$(PYLIB) -I$(PYLIB)/config -I$(NUMPY)

%.o: %.cpp
	$(CC) $(OPT) $(CFLAGS) -c $<

# Depending if we are on Linux or on Mac OS, sets the correct
# flags for building a dynamic library
UNAME_S := $(shell uname -s)
ifeq ($(UNAME_S),Darwin)
SHARED_OPTIONS = -bundle -flat_namespace -undefined suppress
else ifeq ($(UNAME_S),Linux)
SHARED_OPTIONS = -shared
endif



# =============================================================================
<<<<<<< HEAD
toy : $(WRAP_OBJ) $(OBJ)
=======
toy : $(OBJ)
	$(CC) $(CFLAGS) $(OPT) -o ../bin/toymain $(OBJ)



# =============================================================================
all : $(WRAP_OBJ) $(OBJ)
	@echo -e $(PYLIB)
>>>>>>> 49da08d5
	$(CC) $(CFLAGS) $(OPT) $(SHARED_OPTIONS) $(OBJ) $(WRAP_OBJ) -o _SphSim.so
	$(F2PY) --quiet -m shocktub -c shocktub.f 
	$(CC) $(CFLAGS) $(OPT) -o ../bin/toymain $(OBJ)
	mv *.so ../analysis




# =============================================================================
clean ::
	\rm -f *_wrap.cxx
	\rm -f *.o
	\rm -f *.so
	\rm -f ../analysis/*.so
	\rm -f *.pyc<|MERGE_RESOLUTION|>--- conflicted
+++ resolved
@@ -2,32 +2,7 @@
 # MAKEFILE
 # =============================================================================
 
-
-<<<<<<< HEAD
-=======
-CC = /sw/bin/g++-4
-PYTHON = python2.7
-
-#OPT = -pg -O3 -fPIC
-OPT = -O3 -ffast-math -fPIC -ftemplate-depth-20
-#OPT = -g -pg -fprofile-arcs -ftest-coverage -fPIC
-#OPT = -g -Wall -fbounds-check
-
-OUTPUT_LEVEL              = 1
-PRECISION                 = SINGLE
-NDIM                      = 2
-DEBUG                     = 1
-VERIFY_ALL                = 0
-
-
-# Select location of python and numpy libraries.  If blank, make will try to 
-# find the location of the libraries automatically using installed python 
-# utilities.  If you have multiple versions of python installed on your 
-# computer, then select the prefered version with the PYTHON variable above.
-# -----------------------------------------------------------------------------
-PYLIB =
-NUMPY = 
->>>>>>> 49da08d5
+ 
 ifneq ($(PYTHON),)
 ifeq ($(NUMPY),)
 NUMPY = $(shell $(PYTHON) -c "import numpy; print numpy.get_include()")
@@ -115,8 +90,7 @@
 %.o: %.cpp
 	$(CC) $(OPT) $(CFLAGS) -c $<
 
-# Depending if we are on Linux or on Mac OS, sets the correct
-# flags for building a dynamic library
+
 UNAME_S := $(shell uname -s)
 ifeq ($(UNAME_S),Darwin)
 SHARED_OPTIONS = -bundle -flat_namespace -undefined suppress
@@ -124,27 +98,13 @@
 SHARED_OPTIONS = -shared
 endif
 
-
-
 # =============================================================================
-<<<<<<< HEAD
 toy : $(WRAP_OBJ) $(OBJ)
-=======
-toy : $(OBJ)
-	$(CC) $(CFLAGS) $(OPT) -o ../bin/toymain $(OBJ)
-
-
-
-# =============================================================================
-all : $(WRAP_OBJ) $(OBJ)
 	@echo -e $(PYLIB)
->>>>>>> 49da08d5
 	$(CC) $(CFLAGS) $(OPT) $(SHARED_OPTIONS) $(OBJ) $(WRAP_OBJ) -o _SphSim.so
-	$(F2PY) --quiet -m shocktub -c shocktub.f 
+	f2py -m shocktub -c shocktub.f 
 	$(CC) $(CFLAGS) $(OPT) -o ../bin/toymain $(OBJ)
 	mv *.so ../analysis
-
-
 
 
 # =============================================================================
