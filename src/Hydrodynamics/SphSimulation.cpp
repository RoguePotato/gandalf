//=================================================================================================
//  SphSimulation.cpp
//  Contains all main functions controlling SPH simulation work-flow.
//
//  This file is part of GANDALF :
//  Graphical Astrophysics code for N-body Dynamics And Lagrangian Fluids
//  https://github.com/gandalfcode/gandalf
//  Contact : gandalfcode@gmail.com
//
//  Copyright (C) 2013  D. A. Hubber, G. Rosotti
//
//  GANDALF is free software: you can redistribute it and/or modify
//  it under the terms of the GNU General Public License as published by
//  the Free Software Foundation, either version 2 of the License, or
//  (at your option) any later version.
//
//  GANDALF is distributed in the hope that it will be useful, but
//  WITHOUT ANY WARRANTY; without even the implied warranty of
//  MERCHANTABILITY or FITNESS FOR A PARTICULAR PURPOSE.  See the GNU
//  General Public License (http://www.gnu.org/licenses) for more details.
//=================================================================================================


#include <iostream>
#include <iomanip>
#include <ostream>
#include <fstream>
#include <sstream>
#include <string>
#include <math.h>
#include <time.h>
#include <cstdio>
#include <cstring>
#include "Precision.h"
#include "CodeTiming.h"
#include "Exception.h"
#include "Debug.h"
#include "Ic.h"
#include "InlineFuncs.h"
#include "Simulation.h"
#include "Parameters.h"
#include "Nbody.h"
#include "RandomNumber.h"
#include "Sph.h"
#include "RiemannSolver.h"
#include "Ghosts.h"
#include "Sinks.h"
using namespace std;



// Create template class instances of the main SphSimulation object for
// each dimension used (1, 2 and 3)
template class SphSimulation<1>;
template class SphSimulation<2>;
template class SphSimulation<3>;



//=================================================================================================
//  SphSimulation::ProcessParameters
/// Process all the options chosen in the parameters file, setting various
/// simulation variables and creating important simulation objects.
/// SPH specific version
//=================================================================================================
template <int ndim>
void SphSimulation<ndim>::ProcessParameters(void)
{
  // Local references to parameter variables for brevity
  map<string, int> &intparams = simparams->intparams;
  map<string, double> &floatparams = simparams->floatparams;
  map<string, string> &stringparams = simparams->stringparams;
  string sim = stringparams["sim"];
  string gas_eos = stringparams["gas_eos"];
  string gas_radiation = stringparams["radiation"];

  debug2("[SphSimulation::ProcessParameters]");

  // Common set-up
  Simulation<ndim>::ProcessParameters();


  // Set-up main SPH objects depending on which SPH algorithm we are using
  ProcessSphParameters();
  hydro = sph;
  neib = sphneib ;

  // Process all N-body parameters and set-up main N-body objects
  this->ProcessNbodyParameters();


  // Set pointers to external potential field object
  sph->extpot = extpot;
  nbody->extpot = extpot;

  // Set eos pointer to nbody
  sph->eos->set_nbody_data(nbody);

  // Set all other SPH parameter variables
  sph->Nhydromax       = intparams["Nhydromax"];
  sph->create_sinks    = intparams["create_sinks"];
  sph->fixed_sink_mass = intparams["fixed_sink_mass"];
  sph->msink_fixed     = floatparams["m1"];
  sph->alpha_visc_min  = floatparams["alpha_visc_min"];


  // Set important variables for N-body objects
  nbody->Nstarmax       = intparams["Nstarmax"];
  nbody_single_timestep = intparams["nbody_single_timestep"];
  nbodytree.gpehard     = floatparams["gpehard"];
  nbodytree.gpesoft     = floatparams["gpesoft"];
  //nbody->perturbers     = intparams["perturbers"];
  //if (intparams["sub_systems"] == 1) subsystem->perturbers = intparams["perturbers"];


  // Sink particles
  //-----------------------------------------------------------------------------------------------
  sinks = new Sinks<ndim>(sphneib);
  sink_particles             = intparams["sink_particles"];
  sinks->sink_particles      = intparams["sink_particles"];
  sinks->create_sinks        = intparams["create_sinks"];
  sinks->smooth_accretion    = intparams["smooth_accretion"];
  sinks->alpha_ss            = floatparams["alpha_ss"];
  sinks->smooth_accrete_frac = floatparams["smooth_accrete_frac"];
  sinks->smooth_accrete_dt   = floatparams["smooth_accrete_dt"];
  sinks->sink_radius_mode    = stringparams["sink_radius_mode"];
  sinks->rho_sink            = floatparams["rho_sink"];
  sinks->rho_sink            /= (simunits.rho.outscale*simunits.rho.outcgs);

  if (sinks->sink_radius_mode == "fixed") {
    sinks->sink_radius = floatparams["sink_radius"]/simunits.r.outscale;
  }
  else {
    sinks->sink_radius = floatparams["sink_radius"];
  }

  // Sanity-check for various sink particle values
  if (intparams["sink_particles"] == 1 &&
      (stringparams["nbody"] != "lfkdk" && stringparams["nbody"] != "lfdkd")) {
    string message = "Invalid parameter : nbody must use lfkdk or lfdkd when "
      "using accreting sink particles";
    ExceptionHandler::getIstance().raise(message);
  }

#if defined MPI_PARALLEL
  sinks->SetMpiControl(mpicontrol);
  if (stringparams["out_file_form"]=="sf") {
    string message = "The sf format is not supported with MPI! Use the column "
        "or (better) the su format";
    ExceptionHandler::getIstance().raise(message);
  }
#endif

  // Supernova feedback
  //-----------------------------------------------------------------------------------------------
  if (stringparams["supernova_feedback"] == "none") {
    snDriver = new NullSupernovaDriver<ndim>(this);
  }
  else if (stringparams["supernova_feedback"] == "single") {
    snDriver = new SedovTestDriver<ndim>(this, simparams, simunits);
  }
  else if (stringparams["supernova_feedback"] == "random") {
    snDriver = new RandomSedovTestDriver<ndim>(this, simparams, simunits, simbox);
  }
  else if (stringparams["supernova_feedback"] == "silcc") {
    snDriver = new SilccSupernovaDriver<ndim>(this, simparams, simunits);
  }
  else {
    string message = "Unrecognised parameter :  = supernova_feedback"
      + simparams->stringparams["supernova_feedback"];
    ExceptionHandler::getIstance().raise(message);
  }


  // Set pointers to timing object
  nbody->timing   = timing;
  if (sim == "sph" || sim == "gradhsph" || sim == "sm2012sph") {
    sinks->timing    = timing;
    hydroint->timing  = timing;
    sphneib->SetTimingObject(timing);
    uint->timing    = timing;
    radiation->timing = timing;
  }


  // Flag that we've processed all parameters already
  ParametersProcessed = true;


  return;
}



//=================================================================================================
//  SphSimulation::PostInitialConditionsSetup
/// Call routines for calculating all initial SPH and N-body quantities
/// once initial conditions have been set-up.
//=================================================================================================
template <int ndim>
void SphSimulation<ndim>::PostInitialConditionsSetup(void)
{
  int i;                               // Particle counter
  int k;                               // Dimension counter
  FLOAT adot[ndim];                    // Dummy adot array

  debug2("[SphSimulation::PostInitialConditionsSetup]");

  sph->DeleteDeadParticles();

  // Set iorig
  if (rank == 0) {
    for (i=0; i<sph->Nhydro; i++) sph->GetSphParticlePointer(i).iorig = i;
  }

  // Copy information from the stars to the sinks
  if (simparams->intparams["sink_particles"]==1) {
    sinks->Nsink = nbody->Nstar;
    sinks->AllocateMemory(sinks->Nsink);
    for (int i=0; i<sinks->Nsink; i++) {
      sinks->sink[i].star   = &(nbody->stardata[i]);
      sinks->sink[i].istar  = i;
      sinks->sink[i].radius = hydro->kernp->kernrange*nbody->stardata[i].h;
      //sinks->sink[i].radius = simparams->floatparams["sink_radius"];
    }
  }


  // Perform initial MPI decomposition
  //-----------------------------------------------------------------------------------------------
#ifdef MPI_PARALLEL
  mpicontrol->CreateInitialDomainDecomposition(sph, nbody, simparams,
                                               this->initial_h_provided);
  this->AllocateParticleMemory();
#endif


  // Set time variables here (for now)
  nresync = 0;
  n = 0;

  // Set initial smoothing lengths and create initial ghost particles
  //-----------------------------------------------------------------------------------------------
  sph->Nghost = 0;
  sph->Ntot = sph->Nhydro;
  for (i=0; i<sph->Nhydro; i++) sph->GetSphParticlePointer(i).flags.set(active);

  // Set initial artificial viscosity alpha values
  if (simparams->stringparams["time_dependent_avisc"] == "none") {
    for (i=0; i<sph->Nhydro; i++) sph->GetSphParticlePointer(i).alpha = sph->alpha_visc;
  }
  else {
    for (i=0; i<sph->Nhydro; i++) sph->GetSphParticlePointer(i).alpha = sph->alpha_visc_min;
  }

  // Compute instantaneous mean mass (used for smooth sink accretion)
  sph->mmean = (FLOAT) 0.0;
  for (i=0; i<sph->Nhydro; i++) sph->mmean += sph->GetSphParticlePointer(i).m;
  sph->mmean /= (FLOAT) sph->Nhydro;

  // Compute minimum smoothing length of sinks
  sph->hmin_sink = big_number;
  for (i=0; i<sinks->Nsink; i++) {
    sph->hmin_sink = min(sph->hmin_sink, (FLOAT) sinks->sink[i].star->h);
  }

  // If the smoothing lengths have not been provided beforehand, then
  // calculate the initial values here
  //sphneib->neibcheck = false;
  if (!this->initial_h_provided) {
    sph->InitialSmoothingLengthGuess();
    sphneib->BuildTree(rebuild_tree, 0, ntreebuildstep, ntreestockstep, timestep, sph);
#ifdef MPI_PARALLEL
  sphneib->InitialiseCellWorkCounters();
#endif
    sphneib->UpdateAllSphProperties(sph, nbody);
  }
  else {
    sphneib->BuildTree(rebuild_tree, 0, ntreebuildstep, ntreestockstep, timestep, sph);
#ifdef MPI_PARALLEL
  sphneib->InitialiseCellWorkCounters();
#endif
  }


#ifdef MPI_PARALLEL
  mpicontrol->UpdateAllBoundingBoxes(sph->Nhydro, sph, sph->kernp);
#endif

  // Search ghost particles
  sphneib->SearchBoundaryGhostParticles((FLOAT) 0.0, simbox, sph);
  sphneib->BuildGhostTree(true, 0, ntreebuildstep, ntreestockstep, timestep, sph);
#ifdef MPI_PARALLEL
  mpicontrol->UpdateAllBoundingBoxes(sph->Nhydro+sph->NPeriodicGhost, sph, sph->kernp);
  for (int i=0; i<sph->Nhydro+sph->NPeriodicGhost; i++) {
    SphParticle<ndim>& parti = sph->GetSphParticlePointer(i);
    parti.hrangesqd = sph->kernp->kernrangesqd*parti.h*parti.h;
  }
  MpiGhosts->SearchGhostParticles((FLOAT) 0.0, simbox, sph);
  sphneib->BuildMpiGhostTree(true, 0, ntreebuildstep, ntreestockstep, timestep,  sph);
#endif

  // Zero accelerations
  for (i=0; i<sph->Nhydro; i++) sph->GetSphParticlePointer(i).flags.set(active);

  // Update neighbour tree
  rebuild_tree = true;
  sphneib->BuildTree(rebuild_tree, 0, ntreebuildstep, ntreestockstep, timestep, sph);
#ifdef MPI_PARALLEL
  sphneib->InitialiseCellWorkCounters();
#endif
  level_step = 1;


  // For Eigenvalue MAC, need non-zero values
  for (i=0; i<sph->Nhydro; i++) sph->GetSphParticlePointer(i).gpot = big_number;

  // Calculate all SPH properties
  sphneib->UpdateAllSphProperties(sph, nbody);

#ifdef MPI_PARALLEL
  mpicontrol->UpdateAllBoundingBoxes(sph->Nhydro, sph, sph->kernp);
#endif


  // Search ghost particles
  sphneib->SearchBoundaryGhostParticles((FLOAT) 0.0, simbox, sph);
  sphneib->BuildGhostTree(true, 0, ntreebuildstep, ntreestockstep, timestep, sph);
#ifdef MPI_PARALLEL
  mpicontrol->UpdateAllBoundingBoxes(sph->Nhydro + sph->NPeriodicGhost, sph, sph->kernp);
  MpiGhosts->SearchGhostParticles((FLOAT) 0.0, simbox, sph);
  sphneib->BuildMpiGhostTree(true, 0, ntreebuildstep, ntreestockstep, timestep, sph);
#endif

  // Update neighbour tree
  rebuild_tree = true;
  sphneib->BuildTree(rebuild_tree, 0, ntreebuildstep, ntreestockstep, timestep, sph);
#ifdef MPI_PARALLEL
  sphneib->InitialiseCellWorkCounters();
#endif
  sphneib->SearchBoundaryGhostParticles((FLOAT) 0.0, simbox, sph);
  sphneib->BuildGhostTree(true, 0, ntreebuildstep, ntreestockstep, timestep, sph);
  //sphneib->neibcheck = true;

    // Communicate pruned trees for MPI
#ifdef MPI_PARALLEL
  sphneib->BuildPrunedTree(rank, simbox, mpicontrol->mpinode, sph);
#endif


  // Compute all initial N-body terms
  //-----------------------------------------------------------------------------------------------
  for (i=0; i<nbody->Nstar; i++) {
    for (k=0; k<ndim; k++) nbody->stardata[i].a[k]     = (FLOAT) 0.0;
    for (k=0; k<ndim; k++) nbody->stardata[i].adot[k]  = (FLOAT) 0.0;
    for (k=0; k<ndim; k++) nbody->stardata[i].a2dot[k] = (FLOAT) 0.0;
    for (k=0; k<ndim; k++) nbody->stardata[i].a3dot[k] = (FLOAT) 0.0;
    nbody->stardata[i].gpot   = (FLOAT) 0.0;
    nbody->stardata[i].gpe    = (FLOAT) 0.0;
    nbody->stardata[i].tlast  = t;
    nbody->stardata[i].flags.set(active);
    nbody->stardata[i].level  = 0;
    nbody->stardata[i].nstep  = 0;
    nbody->stardata[i].nlast  = 0;
    nbody->nbodydata[i]       = &(nbody->stardata[i]);
  }
  nbody->Nnbody = nbody->Nstar;


  // Read-in stellar properties table here
  nbody->LoadStellarPropertiesTable(&simunits);
  nbody->UpdateStellarProperties();


  // Compute all initial SPH force terms
  // We will need to iterate if we are going to use a relative opening criterion
  //-----------------------------------------------------------------------------------------------
  MAC_Type mac_type = sphneib->GetOpeningCriterion() ;
  int n_iter = 1 + (sph->self_gravity == 1 && mac_type != geometric) ;
  for (int iter=0; iter < n_iter; iter++) {

    if (iter==0 && mac_type != geometric)
      sphneib->SetOpeningCriterion(geometric);
    else
      sphneib->SetOpeningCriterion(mac_type) ;

    for (i=0; i<sph->Nhydro; i++) sph->GetSphParticlePointer(i).flags.set(active);


    // Copy all other data from real SPH particles to ghosts
    LocalGhosts->CopyHydroDataToGhosts(simbox, sph);

    sphneib->BuildTree(true, 0, ntreebuildstep, ntreestockstep, timestep, sph);
#ifdef MPI_PARALLEL
    sphneib->InitialiseCellWorkCounters();
#endif
    sphneib->SearchBoundaryGhostParticles((FLOAT) 0.0, simbox, sph);
    sphneib->BuildGhostTree(true, 0, ntreebuildstep, ntreestockstep, timestep, sph);
#ifdef MPI_PARALLEL
    mpicontrol->UpdateAllBoundingBoxes(sph->Nhydro + sph->NPeriodicGhost, sph, sph->kernp);
    MpiGhosts->SearchGhostParticles((FLOAT) 0.0, simbox, sph);
    sphneib->BuildMpiGhostTree(true, 0, ntreebuildstep, ntreestockstep, timestep, sph);
#endif

    // Zero accelerations (here for now)
    for (i=0; i<sph->Nhydro; i++) {
      SphParticle<ndim>& part = sph->GetSphParticlePointer(i);
      part.tlast     = t;
      part.level     = 0;
      part.levelneib = 0;
      part.nstep     = 0;
      part.nlast     = 0;
      part.dalphadt  = (FLOAT) 0.0;
      part.div_v     = (FLOAT) 0.0;
      part.dudt      = (FLOAT) 0.0;
      part.gpot      = (FLOAT) 0.0;
      part.mu_bar    = (FLOAT) simparams->floatparams["mu_bar"];
      for (k=0; k<ndim; k++) part.a[k] = (FLOAT) 0.0;
      for (k=0; k<ndim; k++) part.atree[k] = (FLOAT) 0.0;
    }

    // Calculate all SPH properties
    sphneib->UpdateAllSphProperties(sph, nbody);


#ifdef MPI_PARALLEL
    if (sph->self_gravity == 1) {
      sphneib->UpdateGravityExportList(rank, sph, nbody, simbox, ewald);
    }
    else {
      sphneib->UpdateHydroExportList(rank, sph, nbody, simbox);
    }

    mpicontrol->ExportParticlesBeforeForceLoop(sph);
#endif


    for (i=0; i<sph->Nhydro; i++) {
      SphParticle<ndim>& part = sph->GetSphParticlePointer(i);
      part.ionfrac = (FLOAT) 0.9999999;
    }
    // Update the radiation field
    for (int jj=0; jj<10; jj++) {
      radiation->UpdateRadiationField(sph->Nhydro, nbody->Nnbody, sinks->Nsink,
          sph->GetSphParticleArray(), nbody->nbodydata, sinks->sink);
    }


    // Update thermal properties (if radiation field has altered them)
    for (i=0; i<sph->Nhydro; i++) {
      SphParticle<ndim>& part = sph->GetSphParticlePointer(i);
      sph->ComputeThermalProperties(part);
    }


    // Calculate SPH gravity and hydro forces, depending on which are activated
    if (sph->self_gravity == 1) {
      sphneib->UpdateAllSphForces(sph, nbody, simbox, ewald);
    }
    else if (sph->hydro_forces == 1) {
      sphneib->UpdateAllSphHydroForces(sph, nbody, simbox);
    }
    else{
      ExceptionHandler::getIstance().raise("Error: No forces included in simulation");
    }

#if defined MPI_PARALLEL
    mpicontrol->GetExportedParticlesAccelerations(sph);
#endif
  } // End of iteration loop.

  // Add external potential for all active SPH particles
  for (i=0; i<sph->Nhydro; i++) {
    SphParticle<ndim>& part = sph->GetSphParticlePointer(i);
    sph->extpot->AddExternalPotential(part.r, part.v, part.a, adot, part.gpot);
  }

  // Set initial accelerations
  for (i=0; i<sph->Nhydro; i++) {
    SphParticle<ndim>& part = sph->GetSphParticlePointer(i);
    for (k=0; k<ndim; k++) part.r0[k] = part.r[k];
    for (k=0; k<ndim; k++) part.v0[k] = part.v[k];
    for (k=0; k<ndim; k++) part.a0[k] = part.a[k];
    part.flags.unset(active);
  }


  // Compute initial N-body forces
  //-----------------------------------------------------------------------------------------------
  if (sph->self_gravity == 1 && sph->Nhydro > 0) {
    sphneib->UpdateAllStarGasForces(sph, nbody, simbox, ewald);
#if defined MPI_PARALLEL
    // We need to sum up the contributions from the different domains
    mpicontrol->ComputeTotalStarGasForces(nbody);
#endif
  }

  if (nbody->nbody_softening == 1) {
    nbody->CalculateDirectSmoothedGravForces(nbody->Nnbody, nbody->nbodydata, simbox, ewald);
  }
  else {
    nbody->CalculateDirectGravForces(nbody->Nnbody, nbody->nbodydata, simbox, ewald);
  }
  nbody->CalculateAllStartupQuantities(nbody->Nnbody, nbody->nbodydata, simbox, ewald);

  for (i=0; i<nbody->Nnbody; i++) {
    if (nbody->nbodydata[i]->flags.check(active)) {
      nbody->extpot->AddExternalPotential(nbody->nbodydata[i]->r, nbody->nbodydata[i]->v,
                                          nbody->nbodydata[i]->a, nbody->nbodydata[i]->adot,
                                          nbody->nbodydata[i]->gpot);
    }
  }

  // Compute the dust forces if present.
  if (sphdust != NULL){

    // Do a first guess of the drag forces
    for (i=0; i<sph->Nhydro; i++) {
      SphParticle<ndim>& part = sph->GetSphParticlePointer(i);
      part.flags.set(active);
    }

    // Copy properties from original particles to ghost particles
    LocalGhosts->CopyHydroDataToGhosts(simbox, sph);
 #ifdef MPI_PARALLEL
    MpiGhosts->CopyHydroDataToGhosts(simbox, sph);
 #endif

    sphdust->UpdateAllDragForces(sph) ;
  }


  // Compute timesteps for all particles and use it to compute the time-averaged initial
  // drag force.
  if (Nlevels == 1) this->ComputeGlobalTimestep();
  else this->ComputeBlockTimesteps();

  // Compute the time-averaged initial dust forces.
  if (sphdust != NULL){

    // Set the acceleration to the pre-drag value
    for (i=0; i<sph->Nhydro; i++) {
      SphParticle<ndim>& part = sph->GetSphParticlePointer(i);
      for (k=0; k <ndim; k++) part.a[k] = part.a0[k] ;
    }

    sphdust->UpdateAllDragForces(sph) ;
  }

  // Set particle values for initial step (e.g. r0, v0, a0, u0)
  uint->EndTimestep(n, t, timestep, sph);
  hydroint->EndTimestep(n,t, timestep, sph);
  nbody->EndTimestep(n, nbody->Nstar, t, timestep, nbody->nbodydata);

  this->CalculateDiagnostics();
  this->diag0 = this->diag;
  this->setup = true;



  return;
}



//=================================================================================================
//  SphSimulation::MainLoop
/// Main SPH simulation integration loop.
//=================================================================================================
template <int ndim>
void SphSimulation<ndim>::MainLoop(void)
{
  int activecount = 0;                 // Flag if we need to recompute particles
  int i;                               // Particle loop counter
  int it;                              // Time-symmetric iteration counter
  int k;                               // Dimension counter
  FLOAT adot[ndim];                    // Dummy adot variable
  FLOAT tghost;                        // Approx. ghost particle lifetime

  debug2("[SphSimulation::MainLoop]");

  // Advance time variables
  n = n + 1;
  Nsteps = Nsteps + 1;
  t = t + timestep;
  if (n == nresync) Nblocksteps = Nblocksteps + 1;
  if (n%integration_step == 0) Nfullsteps = Nfullsteps + 1;

  // Advance SPH and N-body particles' positions and velocities
  uint->EnergyIntegration(n, (FLOAT) t, (FLOAT) timestep, sph);
  hydroint->AdvanceParticles(n, (FLOAT) t, (FLOAT) timestep, sph);
  nbody->AdvanceParticles(n, nbody->Nnbody, t, timestep, nbody->nbodydata);


  // Add any new particles into the simulation here (e.g. Supernova, wind feedback, etc..).
  //-----------------------------------------------------------------------------------------------
  if (n%(int) pow(2,level_step - level_max) == 0) {
    snDriver->Update(n, level_step, level_max, t, hydro, sphneib, randnumb);
  }

  // Check all boundary conditions
  // (DAVID : create an analagous of this function for N-body)
  hydroint->CheckBoundaries(simbox,sph);


  // Perform the load-balancing step for MPI simulations.  Need to stock local and pruned trees,
  // then compute the new load-balanced MPI domains and finally transfer the
  // particles to the new domains.
  //-----------------------------------------------------------------------------------------------
#ifdef MPI_PARALLEL
  if (Nsteps%ntreebuildstep == 0 || rebuild_tree) {
	// Horrible hack in order NOT to trigger a full tree rebuild
	int Nstepsaux=Nsteps;
	if (Nstepsaux%2==0) Nstepsaux++;
	sphneib->BuildTree(rebuild_tree,Nstepsaux,2, ntreestockstep,timestep,sph);
	if (rebuild_tree) {
		  sphneib->BuildPrunedTree(rank, simbox, mpicontrol->mpinode, sph);
	}
	else {
		sphneib->StockPrunedTree(rank, sph);
	}
    mpicontrol->UpdateAllBoundingBoxes(sph->Nhydro, sph, sph->kernp);
    mpicontrol->LoadBalancing(sph, nbody);
  }
#endif


  // Rebuild or update local neighbour and gravity tree
  sphneib->BuildTree(rebuild_tree, Nsteps, ntreebuildstep, ntreestockstep, timestep, sph);

#ifdef MPI_PARALLEL
  sphneib->InitialiseCellWorkCounters();
#endif

  // Search for new ghost particles and create on local processor
  //-----------------------------------------------------------------------------------------------
  //tghost = timestep*(FLOAT)(ntreebuildstep - 1);
  tghost = 0;
  sphneib->SearchBoundaryGhostParticles(tghost, simbox, sph);
  sphneib->BuildGhostTree(true, Nsteps, ntreebuildstep, ntreestockstep, timestep, sph);


    // Re-build and communicate the new pruned trees (since the trees will necessarily change
    // once there has been communication of particles to new domains)
#ifdef MPI_PARALLEL
    mpicontrol->UpdateAllBoundingBoxes(sph->Nhydro + sph->NPeriodicGhost, sph, sph->kernp);
    MpiGhosts->SearchGhostParticles(tghost, simbox, sph);
    sphneib->BuildMpiGhostTree(true, Nsteps, ntreebuildstep, ntreestockstep, timestep, sph);
#endif


  // Iterate if we need to immediately change SPH particle timesteps
  // (e.g. due to feedback, or sudden change in neighbour timesteps)
  //-----------------------------------------------------------------------------------------------
  do {

    // Update cells containing active particles
    if (activecount > 0) sphneib->UpdateActiveParticleCounters(sph);

    // Calculate all SPH properties
    sphneib->UpdateAllSphProperties(sph, nbody);

    // Zero accelerations (here for now)
    sph->ZeroAccelerations();

    // Update the radiation field
    if (Nsteps%nradstep == 0 || recomputeRadiation) {
      radiation->UpdateRadiationField(sph->Nhydro, nbody->Nnbody, sinks->Nsink,
                                      sph->GetSphParticleArray(), nbody->nbodydata, sinks->sink);
      for (i=0; i<sph->Nhydro; i++) {
        SphParticle<ndim>& part = sph->GetSphParticlePointer(i);
        sph->ComputeThermalProperties(part);
      }
    }

    // Calculate gravitational forces from other distant MPI nodes.
    // Also determines particles that must be exported to other nodes
    // if too close to the domain boundaries
#ifdef MPI_PARALLEL
    // Pruned trees are used only to compute which particles to export
    // Therefore we don't need to update them at the start of the loop, and we can do it soon before we need them
    if (Nsteps%ntreebuildstep == 0 || rebuild_tree) {
      sphneib->BuildPrunedTree(rank, simbox, mpicontrol->mpinode, sph);
    }
    else {
      sphneib->StockPrunedTree(rank, sph);
    }

    if (sph->self_gravity == 1) {
      sphneib->UpdateGravityExportList(rank, sph, nbody, simbox, ewald);
    }
    else {
      sphneib->UpdateHydroExportList(rank, sph, nbody, simbox);
    }

    // If active particles need forces from other domains, export particles
    mpicontrol->ExportParticlesBeforeForceLoop(sph);
#endif
    // Calculate SPH gravity and hydro forces, depending on which are activated
    if (sph->self_gravity == 1) {
      sphneib->UpdateAllSphForces(sph, nbody, simbox, ewald);
    }
    else if (sph->hydro_forces == 1) {
      sphneib->UpdateAllSphHydroForces(sph, nbody, simbox);
    }


    // Add external potential for all active SPH particles
    for (i=0; i<sph->Nhydro; i++) {
      SphParticle<ndim>& part = sph->GetSphParticlePointer(i);
      if (part.flags.check(active)) {
        sph->extpot->AddExternalPotential(part.r, part.v, part.a, adot, part.gpot);
      }
    }


    // Checking if acceleration or other values are invalid
    for (i=0; i<sph->Nhydro; i++) {
      SphParticle<ndim>& part = sph->GetSphParticlePointer(i);
      if (part.flags.check(active)) {
        for (k=0; k<ndim; k++) assert(part.r[k] == part.r[k]);
        for (k=0; k<ndim; k++) assert(part.v[k] == part.v[k]);
        for (k=0; k<ndim; k++) assert(part.a[k] == part.a[k]);
        assert(part.gpot == part.gpot);
      }
    }

#if defined MPI_PARALLEL
    mpicontrol->GetExportedParticlesAccelerations(sph);
#endif

    // Zero all active flags once accelerations have been computed
    for (i=0; i<sph->Nhydro; i++) {
      SphParticle<ndim>& part = sph->GetSphParticlePointer(i);
      part.flags.unset(active);
    }

    // Check if all neighbouring timesteps are acceptable.  If not, then set any
    // invalid particles to active to recompute forces immediately.
    if (Nlevels > 1) {
      activecount = hydroint->CheckTimesteps(level_diff_max, level_step, n, timestep, sph);
    }
    else {
      activecount = 0;
    }

#if defined MPI_PARALLEL
    MPI_Allreduce(MPI_IN_PLACE, &activecount, 1, MPI_INT, MPI_SUM, MPI_COMM_WORLD);
#endif


  } while (activecount > 0);
  //-----------------------------------------------------------------------------------------------


  // Check that we have sensible smoothing lengths
  if (periodicBoundaries) {
    double hmax = sphneib->GetMaximumSmoothingLength() ;
    hmax *= sph->kernp->kernrange ;
    for (int k=0; k<ndim; k++) {
      if (simbox.half[k] < 2*hmax) {
        string message = "Error: Smoothing length too large, self-interaction will occur";
        ExceptionHandler::getIstance().raise(message);
      }
    }
  }

  // Iterate for P(EC)^n schemes for N-body particles
  //-----------------------------------------------------------------------------------------------
  for (it=0; it<nbody->Npec; it++) {

    // Zero all acceleration terms
    for (i=0; i<nbody->Nnbody; i++) {
      if (nbody->nbodydata[i]->flags.check(active)) {
        for (k=0; k<ndim; k++) nbody->nbodydata[i]->a[k]     = (FLOAT) 0.0;
        for (k=0; k<ndim; k++) nbody->nbodydata[i]->adot[k]  = (FLOAT) 0.0;
        for (k=0; k<ndim; k++) nbody->nbodydata[i]->a2dot[k] = (FLOAT) 0.0;
        for (k=0; k<ndim; k++) nbody->nbodydata[i]->a3dot[k] = (FLOAT) 0.0;
        nbody->nbodydata[i]->gpot = (FLOAT) 0.0;
        nbody->nbodydata[i]->gpe = (FLOAT) 0.0;
      }
    }
    if (sph->self_gravity == 1) {
      if (sph->Nhydro>0) sphneib->UpdateAllStarGasForces(sph, nbody, simbox, ewald);
#if defined MPI_PARALLEL
      // We need to sum up the contributions from the different domains
      mpicontrol->ComputeTotalStarGasForces(nbody);
#endif
    }

    // Calculate forces, force derivatives etc.., for active stars/systems
    if (nbody->nbody_softening == 1) {
      nbody->CalculateDirectSmoothedGravForces(nbody->Nnbody, nbody->nbodydata, simbox, ewald);
    }
    else {
      nbody->CalculateDirectGravForces(nbody->Nnbody,nbody->nbodydata, simbox, ewald);
    }

    for (i=0; i<nbody->Nnbody; i++) {
      if (nbody->nbodydata[i]->flags.check(active)) {
        nbody->extpot->AddExternalPotential(nbody->nbodydata[i]->r, nbody->nbodydata[i]->v,
                                            nbody->nbodydata[i]->a, nbody->nbodydata[i]->adot,
                                            nbody->nbodydata[i]->gpot);
      }
    }

    // Calculate correction step for all stars at end of step, except the
    // final iteration (since correction is computed in EndStep also).
    //if (it < nbody->Npec - 1)
    nbody->CorrectionTerms(n, nbody->Nnbody, t, timestep, nbody->nbodydata);

  }
  //-----------------------------------------------------------------------------------------------

  // Search for new sink particles (if activated) and accrete to existing sinks
  if (sink_particles == 1) {
    if (sinks->create_sinks == 1 && (rebuild_tree || Nfullsteps%ntreebuildstep == 0)) {
      sinks->SearchForNewSinkParticles(n, t ,sph, nbody);
    }
    if (sinks->Nsink > 0) {
      sph->mmean = (FLOAT) 0.0;
      for (i=0; i<sph->Nhydro; i++) sph->mmean += sph->GetSphParticlePointer(i).m;
      sph->mmean /= (FLOAT) sph->Nhydro;
      sph->hmin_sink = big_number;
      for (i=0; i<sinks->Nsink; i++) {
        sph->hmin_sink = min(sph->hmin_sink, (FLOAT) sinks->sink[i].star->h);
      }

      sinks->AccreteMassToSinks(n, timestep, sph, nbody);
      nbody->UpdateStellarProperties();
      if (extra_sink_output) WriteExtraSinkOutput();
    }
<<<<<<< HEAD
=======

  }


  return;
}



//=================================================================================================
//  SphSimulation::ComputeGlobalTimestep
/// Computes global timestep for SPH simulation.  Calculates the minimum
/// timestep for all SPH and N-body particles in the simulation.
//=================================================================================================
template <int ndim>
void SphSimulation<ndim>::ComputeGlobalTimestep(void)
{
  int i;                               // Particle counter
  DOUBLE dt;                           // Particle timestep
  DOUBLE dt_min = big_number_dp;       // Local copy of minimum timestep
  DOUBLE dt_nbody;                     // Aux. minimum N-body timestep
  DOUBLE dt_sph;                       // Aux. minimum SPH timestep

  debug2("[SphSimulation::ComputeGlobalTimestep]");
  CodeTiming::BlockTimer timer = timing->StartNewTimer("GLOBAL_TIMESTEPS");


  // Only update timestep when all particles are synced at end of last step.
  //-----------------------------------------------------------------------------------------------
  if (n == nresync) {

    n            = 0;
    level_max    = 0;
    level_step   = level_max + integration_step - 1;
    nresync      = integration_step;
    dt_min_nbody = big_number_dp;
    dt_min_hydro   = big_number_dp;

    // Find minimum timestep from all SPH particles
    //---------------------------------------------------------------------------------------------
#pragma omp parallel default(none) private(i,dt,dt_nbody,dt_sph) shared(dt_min)
    {
      dt       = big_number_dp;
      dt_nbody = big_number_dp;
      dt_sph   = big_number_dp;

#pragma omp for
      for (i=0; i<sph->Nhydro; i++) {
        SphParticle<ndim>& part = sph->GetSphParticlePointer(i);
        part.level     = 0;
        part.levelneib = 0;
        part.nstep     = pow(2,level_step - part.level);
        part.nlast     = n;
        part.tlast     = t;
        part.dt        = sphint->Timestep(part,sph);
        dt             = min(dt,part.dt);
        dt_sph         = min(dt_sph,part.dt);
      }

      // Now compute minimum timestep due to stars/systems
#pragma omp for
      for (i=0; i<nbody->Nnbody; i++) {
        nbody->nbodydata[i]->level = 0;
        nbody->nbodydata[i]->nstep = pow(2,level_step - nbody->nbodydata[i]->level);
        nbody->nbodydata[i]->nlast = n;
        nbody->nbodydata[i]->tlast = t;
        nbody->nbodydata[i]->dt    = nbody->Timestep(nbody->nbodydata[i]);
        dt       = min(dt,nbody->nbodydata[i]->dt);
        dt_nbody = min(dt_nbody,nbody->nbodydata[i]->dt);
      }

#pragma omp critical
      {
        if (dt < dt_min) dt_min = dt;
        if (dt_sph < dt_min_hydro) dt_min_hydro = dt_sph;
        if (dt_nbody < dt_min_nbody) dt_min_nbody = dt_nbody;
      }

    }
    //---------------------------------------------------------------------------------------------

#ifdef MPI_PARALLEL
    dt = dt_min;
    MPI_Allreduce(&dt, &dt_min, 1, MPI_DOUBLE, MPI_MIN, MPI_COMM_WORLD);
#endif
    timestep = dt_min;

    // Set minimum timestep for all SPH and N-body particles
    for (i=0; i<sph->Nhydro; i++) sph->GetSphParticlePointer(i).dt = timestep;
    for (i=0; i<nbody->Nnbody; i++) nbody->nbodydata[i]->dt = timestep;
>>>>>>> 1e752f93

  }

  // Compute timesteps for all particles (for next step, needed for dust accelerations.)
  if (Nlevels == 1) this->ComputeGlobalTimestep();
  else this->ComputeBlockTimesteps();

  // Compute the dust forces if present.
  if (sphdust != NULL) {
    // Need to reset active particles:
    hydroint->SetActiveParticles(n, sph) ;
    sphneib->UpdateActiveParticleCounters(sph);

    // Copy properties from original particles to ghost particles
    LocalGhosts->CopyHydroDataToGhosts(simbox, sph);
#ifdef MPI_PARALLEL
    MpiGhosts->CopyHydroDataToGhosts(simbox, sph);
#endif
    sphdust->UpdateAllDragForces(sph) ;

    // Unset active particles
    for (i=0; i<sph->Nhydro; i++)
      sph->GetSphParticlePointer(i).flags.unset(active);
  }



  // Reset flags in preparation for next timestep
  rebuild_tree        = false;
  recomputeRadiation  = false;


  // End-step terms for all SPH particles
  if (sph->Nhydro > 0) {
    uint->EndTimestep(n, (FLOAT) t, (FLOAT) timestep, sph);
    hydroint->EndTimestep(n, (FLOAT) t, (FLOAT) timestep, sph);
  }

  // End-step terms for all star particles
  if (nbody->Nstar > 0) nbody->EndTimestep(n, nbody->Nnbody, t, timestep, nbody->nbodydata);

  // If we will output a snapshot (regular or for restarts), then delete all accreted particles
  if (sink_particles==1 && ((t >= tsnapnext && sinks->Nsink > 0) || n == nresync || kill_simulation ||
	   timing->RunningTime()  > (FLOAT) 0.99*tmax_wallclock)) {
    int Ndead = sph->DeleteDeadParticles();
    if (Ndead>0) rebuild_tree = true;
  }


  return;
}





//=================================================================================================
//  SphSimulation::WriteExtraSinkOutput
/// For any simulations loaded into memory via a snapshot file, all particle
/// variables are converted into dimensionless code units here.
//=================================================================================================
template <int ndim>
void SphSimulation<ndim>::WriteExtraSinkOutput(void)
{
  int k;                               // ..
  int s;                               // ..
  string filename;                     // Output snapshot filename
  string nostring;                     // String of number of snapshots
  stringstream ss;                     // Stream object for preparing filename
  ofstream outfile;                    // Stream of restart file


  //-----------------------------------------------------------------------------------------------
  for (s=0; s<sinks->Nsink; s++) {

    SinkParticle<ndim> &sink = sinks->sink[s];
    nostring = "";
    ss << setfill('0') << setw(5) << s;
    nostring = ss.str();
    filename = run_id + ".sink." + nostring;
    ss.str(std::string());

    outfile.open(filename.c_str(), std::ofstream::app);
    outfile << t << "    ";
    outfile << Nsteps << "    ";
    for (k=0; k<ndim; k++) outfile << sink.star->r[k] << "    ";
    for (k=0; k<ndim; k++) outfile << sink.star->v[k] << "    ";
    for (k=0; k<ndim; k++) outfile << sink.star->a[k] << "    ";
    for (k=0; k<3; k++) outfile << sink.angmom[k] << "    ";
    outfile << sink.star->m  << "    ";
    outfile << sink.menc     << "    ";
    outfile << sink.mmax     << "    ";
    outfile << sink.macctot  << "    ";
    outfile << sink.dmdt     << "    ";
    outfile << sink.ketot    << "    ";
    outfile << sink.gpetot   << "    ";
    outfile << sink.rotketot << "    ";
    outfile << sink.utot     << "    ";
    outfile << sink.taccrete << "    ";
    outfile << sink.trad     << "    ";
    outfile << sink.trot     << "    ";
    outfile << sink.tvisc    << "    ";
    outfile << endl;
    outfile.close();

  }
  //-----------------------------------------------------------------------------------------------

  return;
}
<|MERGE_RESOLUTION|>--- conflicted
+++ resolved
@@ -830,100 +830,6 @@
       nbody->UpdateStellarProperties();
       if (extra_sink_output) WriteExtraSinkOutput();
     }
-<<<<<<< HEAD
-=======
-
-  }
-
-
-  return;
-}
-
-
-
-//=================================================================================================
-//  SphSimulation::ComputeGlobalTimestep
-/// Computes global timestep for SPH simulation.  Calculates the minimum
-/// timestep for all SPH and N-body particles in the simulation.
-//=================================================================================================
-template <int ndim>
-void SphSimulation<ndim>::ComputeGlobalTimestep(void)
-{
-  int i;                               // Particle counter
-  DOUBLE dt;                           // Particle timestep
-  DOUBLE dt_min = big_number_dp;       // Local copy of minimum timestep
-  DOUBLE dt_nbody;                     // Aux. minimum N-body timestep
-  DOUBLE dt_sph;                       // Aux. minimum SPH timestep
-
-  debug2("[SphSimulation::ComputeGlobalTimestep]");
-  CodeTiming::BlockTimer timer = timing->StartNewTimer("GLOBAL_TIMESTEPS");
-
-
-  // Only update timestep when all particles are synced at end of last step.
-  //-----------------------------------------------------------------------------------------------
-  if (n == nresync) {
-
-    n            = 0;
-    level_max    = 0;
-    level_step   = level_max + integration_step - 1;
-    nresync      = integration_step;
-    dt_min_nbody = big_number_dp;
-    dt_min_hydro   = big_number_dp;
-
-    // Find minimum timestep from all SPH particles
-    //---------------------------------------------------------------------------------------------
-#pragma omp parallel default(none) private(i,dt,dt_nbody,dt_sph) shared(dt_min)
-    {
-      dt       = big_number_dp;
-      dt_nbody = big_number_dp;
-      dt_sph   = big_number_dp;
-
-#pragma omp for
-      for (i=0; i<sph->Nhydro; i++) {
-        SphParticle<ndim>& part = sph->GetSphParticlePointer(i);
-        part.level     = 0;
-        part.levelneib = 0;
-        part.nstep     = pow(2,level_step - part.level);
-        part.nlast     = n;
-        part.tlast     = t;
-        part.dt        = sphint->Timestep(part,sph);
-        dt             = min(dt,part.dt);
-        dt_sph         = min(dt_sph,part.dt);
-      }
-
-      // Now compute minimum timestep due to stars/systems
-#pragma omp for
-      for (i=0; i<nbody->Nnbody; i++) {
-        nbody->nbodydata[i]->level = 0;
-        nbody->nbodydata[i]->nstep = pow(2,level_step - nbody->nbodydata[i]->level);
-        nbody->nbodydata[i]->nlast = n;
-        nbody->nbodydata[i]->tlast = t;
-        nbody->nbodydata[i]->dt    = nbody->Timestep(nbody->nbodydata[i]);
-        dt       = min(dt,nbody->nbodydata[i]->dt);
-        dt_nbody = min(dt_nbody,nbody->nbodydata[i]->dt);
-      }
-
-#pragma omp critical
-      {
-        if (dt < dt_min) dt_min = dt;
-        if (dt_sph < dt_min_hydro) dt_min_hydro = dt_sph;
-        if (dt_nbody < dt_min_nbody) dt_min_nbody = dt_nbody;
-      }
-
-    }
-    //---------------------------------------------------------------------------------------------
-
-#ifdef MPI_PARALLEL
-    dt = dt_min;
-    MPI_Allreduce(&dt, &dt_min, 1, MPI_DOUBLE, MPI_MIN, MPI_COMM_WORLD);
-#endif
-    timestep = dt_min;
-
-    // Set minimum timestep for all SPH and N-body particles
-    for (i=0; i<sph->Nhydro; i++) sph->GetSphParticlePointer(i).dt = timestep;
-    for (i=0; i<nbody->Nnbody; i++) nbody->nbodydata[i]->dt = timestep;
->>>>>>> 1e752f93
-
   }
 
   // Compute timesteps for all particles (for next step, needed for dust accelerations.)
@@ -963,13 +869,6 @@
 
   // End-step terms for all star particles
   if (nbody->Nstar > 0) nbody->EndTimestep(n, nbody->Nnbody, t, timestep, nbody->nbodydata);
-
-  // If we will output a snapshot (regular or for restarts), then delete all accreted particles
-  if (sink_particles==1 && ((t >= tsnapnext && sinks->Nsink > 0) || n == nresync || kill_simulation ||
-	   timing->RunningTime()  > (FLOAT) 0.99*tmax_wallclock)) {
-    int Ndead = sph->DeleteDeadParticles();
-    if (Ndead>0) rebuild_tree = true;
-  }
 
 
   return;
@@ -1032,4 +931,4 @@
   //-----------------------------------------------------------------------------------------------
 
   return;
-}
+}